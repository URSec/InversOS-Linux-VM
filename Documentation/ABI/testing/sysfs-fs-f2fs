--- conflicted
+++ resolved
@@ -138,9 +138,6 @@
 Date:		June 2017
 Contact:	"Chao Yu" <yuchao0@huawei.com>
 Description:
-<<<<<<< HEAD
-		 Controls current reserved blocks in system.
-=======
 		 Controls current reserved blocks in system.
 
 What:		/sys/fs/f2fs/<disk>/gc_urgent
@@ -153,5 +150,4 @@
 Date:		August 2017
 Contact:	"Jaegeuk Kim" <jaegeuk@kernel.org>
 Description:
-		 Controls sleep time of GC urgent mode
->>>>>>> bb176f67
+		 Controls sleep time of GC urgent mode