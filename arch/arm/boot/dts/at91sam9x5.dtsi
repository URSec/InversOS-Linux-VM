/*
 * at91sam9x5.dtsi - Device Tree Include file for AT91SAM9x5 family SoC
 *                   applies to AT91SAM9G15, AT91SAM9G25, AT91SAM9G35,
 *                   AT91SAM9X25, AT91SAM9X35 SoC
 *
 *  Copyright (C) 2012 Atmel,
 *                2012 Nicolas Ferre <nicolas.ferre@atmel.com>
 *
 * Licensed under GPLv2 or later.
 */

/include/ "skeleton.dtsi"

/ {
	model = "Atmel AT91SAM9x5 family SoC";
	compatible = "atmel,at91sam9x5";
	interrupt-parent = <&aic>;

	aliases {
		serial0 = &dbgu;
		serial1 = &usart0;
		serial2 = &usart1;
		serial3 = &usart2;
		gpio0 = &pioA;
		gpio1 = &pioB;
		gpio2 = &pioC;
		gpio3 = &pioD;
		tcb0 = &tcb0;
		tcb1 = &tcb1;
		i2c0 = &i2c0;
		i2c1 = &i2c1;
		i2c2 = &i2c2;
		ssc0 = &ssc0;
	};
	cpus {
		cpu@0 {
			compatible = "arm,arm926ejs";
		};
	};

	memory {
		reg = <0x20000000 0x10000000>;
	};

	ahb {
		compatible = "simple-bus";
		#address-cells = <1>;
		#size-cells = <1>;
		ranges;

		apb {
			compatible = "simple-bus";
			#address-cells = <1>;
			#size-cells = <1>;
			ranges;

			aic: interrupt-controller@fffff000 {
				#interrupt-cells = <3>;
				compatible = "atmel,at91rm9200-aic";
				interrupt-controller;
				reg = <0xfffff000 0x200>;
				atmel,external-irqs = <31>;
			};

			ramc0: ramc@ffffe800 {
				compatible = "atmel,at91sam9g45-ddramc";
				reg = <0xffffe800 0x200>;
			};

			pmc: pmc@fffffc00 {
				compatible = "atmel,at91rm9200-pmc";
				reg = <0xfffffc00 0x100>;
			};

			rstc@fffffe00 {
				compatible = "atmel,at91sam9g45-rstc";
				reg = <0xfffffe00 0x10>;
			};

			shdwc@fffffe10 {
				compatible = "atmel,at91sam9x5-shdwc";
				reg = <0xfffffe10 0x10>;
			};

			pit: timer@fffffe30 {
				compatible = "atmel,at91sam9260-pit";
				reg = <0xfffffe30 0xf>;
				interrupts = <1 4 7>;
			};

			tcb0: timer@f8008000 {
				compatible = "atmel,at91sam9x5-tcb";
				reg = <0xf8008000 0x100>;
				interrupts = <17 4 0>;
			};

			tcb1: timer@f800c000 {
				compatible = "atmel,at91sam9x5-tcb";
				reg = <0xf800c000 0x100>;
				interrupts = <17 4 0>;
			};

			dma0: dma-controller@ffffec00 {
				compatible = "atmel,at91sam9g45-dma";
				reg = <0xffffec00 0x200>;
				interrupts = <20 4 0>;
			};

			dma1: dma-controller@ffffee00 {
				compatible = "atmel,at91sam9g45-dma";
				reg = <0xffffee00 0x200>;
				interrupts = <21 4 0>;
			};

			pinctrl@fffff400 {
				#address-cells = <1>;
				#size-cells = <1>;
				compatible = "atmel,at91sam9x5-pinctrl", "atmel,at91rm9200-pinctrl", "simple-bus";
				ranges = <0xfffff400 0xfffff400 0x800>;

				/* shared pinctrl settings */
				dbgu {
					pinctrl_dbgu: dbgu-0 {
						atmel,pins =
							<0 9 0x1 0x0	/* PA9 periph A */
							 0 10 0x1 0x1>;	/* PA10 periph A with pullup */
					};
				};

				usart0 {
					pinctrl_usart0: usart0-0 {
						atmel,pins =
							<0 0 0x1 0x1	/* PA0 periph A with pullup */
							 0 1 0x1 0x0>;	/* PA1 periph A */
					};

					pinctrl_usart0_rts: usart0_rts-0 {
						atmel,pins =
							<0 2 0x1 0x0>;	/* PA2 periph A */
					};

					pinctrl_usart0_cts: usart0_cts-0 {
						atmel,pins =
							<0 3 0x1 0x0>;	/* PA3 periph A */
					};

					pinctrl_usart0_sck: usart0_sck-0 {
						atmel,pins =
							<0 4 0x1 0x0>;	/* PA4 periph A */
					};
				};

				usart1 {
					pinctrl_usart1: usart1-0 {
						atmel,pins =
							<0 5 0x1 0x1	/* PA5 periph A with pullup */
							 0 6 0x1 0x0>;	/* PA6 periph A */
					};

					pinctrl_usart1_rts: usart1_rts-0 {
						atmel,pins =
							<2 27 0x3 0x0>;	/* PC27 periph C */
					};

					pinctrl_usart1_cts: usart1_cts-0 {
						atmel,pins =
							<2 28 0x3 0x0>;	/* PC28 periph C */
					};

					pinctrl_usart1_sck: usart1_sck-0 {
						atmel,pins =
							<2 28 0x3 0x0>;	/* PC29 periph C */
					};
				};

				usart2 {
					pinctrl_usart2: usart2-0 {
						atmel,pins =
							<0 7 0x1 0x1	/* PA7 periph A with pullup */
							 0 8 0x1 0x0>;	/* PA8 periph A */
					};

					pinctrl_uart2_rts: uart2_rts-0 {
						atmel,pins =
							<1 0 0x2 0x0>;	/* PB0 periph B */
					};

					pinctrl_uart2_cts: uart2_cts-0 {
						atmel,pins =
							<1 1 0x2 0x0>;	/* PB1 periph B */
					};

					pinctrl_usart2_sck: usart2_sck-0 {
						atmel,pins =
							<1 2 0x2 0x0>;	/* PB2 periph B */
					};
				};

				usart3 {
					pinctrl_usart3: usart3-0 {
						atmel,pins =
							<2 22 0x2 0x1	/* PC22 periph B with pullup */
							 2 23 0x2 0x0>;	/* PC23 periph B */
					};

					pinctrl_usart3_rts: usart3_rts-0 {
						atmel,pins =
							<2 24 0x2 0x0>;	/* PC24 periph B */
					};

					pinctrl_usart3_cts: usart3_cts-0 {
						atmel,pins =
							<2 25 0x2 0x0>;	/* PC25 periph B */
					};

					pinctrl_usart3_sck: usart3_sck-0 {
						atmel,pins =
							<2 26 0x2 0x0>;	/* PC26 periph B */
					};
				};

				uart0 {
					pinctrl_uart0: uart0-0 {
						atmel,pins =
							<2 8 0x3 0x0	/* PC8 periph C */
							 2 9 0x3 0x1>;	/* PC9 periph C with pullup */
					};
				};

				uart1 {
					pinctrl_uart1: uart1-0 {
						atmel,pins =
							<2 16 0x3 0x0	/* PC16 periph C */
							 2 17 0x3 0x1>;	/* PC17 periph C with pullup */
					};
				};

				nand {
					pinctrl_nand: nand-0 {
						atmel,pins =
							<3 0 0x1 0x0	/* PD0 periph A Read Enable */
							 3 1 0x1 0x0	/* PD1 periph A Write Enable */
							 3 2 0x1 0x0	/* PD2 periph A Address Latch Enable */
							 3 3 0x1 0x0	/* PD3 periph A Command Latch Enable */
							 3 4 0x0 0x1	/* PD4 gpio Chip Enable pin pull_up */
							 3 5 0x0 0x1	/* PD5 gpio RDY/BUSY pin pull_up */
							 3 6 0x1 0x0	/* PD6 periph A Data bit 0 */
							 3 7 0x1 0x0	/* PD7 periph A Data bit 1 */
							 3 8 0x1 0x0	/* PD8 periph A Data bit 2 */
							 3 9 0x1 0x0	/* PD9 periph A Data bit 3 */
							 3 10 0x1 0x0	/* PD10 periph A Data bit 4 */
							 3 11 0x1 0x0	/* PD11 periph A Data bit 5 */
							 3 12 0x1 0x0	/* PD12 periph A Data bit 6 */
							 3 13 0x1 0x0>;	/* PD13 periph A Data bit 7 */
					};

					pinctrl_nand_16bits: nand_16bits-0 {
						atmel,pins =
							<3 14 0x1 0x0	/* PD14 periph A Data bit 8 */
							 3 15 0x1 0x0	/* PD15 periph A Data bit 9 */
							 3 16 0x1 0x0	/* PD16 periph A Data bit 10 */
							 3 17 0x1 0x0	/* PD17 periph A Data bit 11 */
							 3 18 0x1 0x0	/* PD18 periph A Data bit 12 */
							 3 19 0x1 0x0	/* PD19 periph A Data bit 13 */
							 3 20 0x1 0x0	/* PD20 periph A Data bit 14 */
							 3 21 0x1 0x0>;	/* PD21 periph A Data bit 15 */
					};
				};

				macb0 {
					pinctrl_macb0_rmii: macb0_rmii-0 {
						atmel,pins =
							<1 0 0x1 0x0	/* PB0 periph A */
							 1 1 0x1 0x0	/* PB1 periph A */
							 1 2 0x1 0x0	/* PB2 periph A */
							 1 3 0x1 0x0	/* PB3 periph A */
							 1 4 0x1 0x0	/* PB4 periph A */
							 1 5 0x1 0x0	/* PB5 periph A */
							 1 6 0x1 0x0	/* PB6 periph A */
							 1 7 0x1 0x0	/* PB7 periph A */
							 1 9 0x1 0x0	/* PB9 periph A */
							 1 10 0x1 0x0>;	/* PB10 periph A */
					};

					pinctrl_macb0_rmii_mii: macb0_rmii_mii-0 {
						atmel,pins =
							<1 8 0x1 0x0	/* PB8 periph A */
							 1 11 0x1 0x0	/* PB11 periph A */
							 1 12 0x1 0x0	/* PB12 periph A */
							 1 13 0x1 0x0	/* PB13 periph A */
							 1 14 0x1 0x0	/* PB14 periph A */
							 1 15 0x1 0x0	/* PB15 periph A */
							 1 16 0x1 0x0	/* PB16 periph A */
							 1 17 0x1 0x0>;	/* PB17 periph A */
					};
				};

				mmc0 {
					pinctrl_mmc0_slot0_clk_cmd_dat0: mmc0_slot0_clk_cmd_dat0-0 {
						atmel,pins =
							<0 17 0x1 0x0	/* PA17 periph A */
							 0 16 0x1 0x1	/* PA16 periph A with pullup */
							 0 15 0x1 0x1>;	/* PA15 periph A with pullup */
					};

					pinctrl_mmc0_slot0_dat1_3: mmc0_slot0_dat1_3-0 {
						atmel,pins =
							<0 18 0x1 0x1	/* PA18 periph A with pullup */
							 0 19 0x1 0x1	/* PA19 periph A with pullup */
							 0 20 0x1 0x1>;	/* PA20 periph A with pullup */
					};
				};

				mmc1 {
					pinctrl_mmc1_slot0_clk_cmd_dat0: mmc1_slot0_clk_cmd_dat0-0 {
						atmel,pins =
							<0 13 0x2 0x0	/* PA13 periph B */
							 0 12 0x2 0x1	/* PA12 periph B with pullup */
							 0 11 0x2 0x1>;	/* PA11 periph B with pullup */
					};

					pinctrl_mmc1_slot0_dat1_3: mmc1_slot0_dat1_3-0 {
						atmel,pins =
							<0 2 0x2 0x1	/* PA2 periph B with pullup */
							 0 3 0x2 0x1	/* PA3 periph B with pullup */
							 0 4 0x2 0x1>;	/* PA4 periph B with pullup */
					};
				};

				ssc0 {
					pinctrl_ssc0_tx: ssc0_tx-0 {
						atmel,pins =
							<0 24 0x2 0x0	/* PA24 periph B */
							 0 25 0x2 0x0	/* PA25 periph B */
							 0 26 0x2 0x0>;	/* PA26 periph B */
					};

					pinctrl_ssc0_rx: ssc0_rx-0 {
						atmel,pins =
							<0 27 0x2 0x0	/* PA27 periph B */
							 0 28 0x2 0x0	/* PA28 periph B */
							 0 29 0x2 0x0>;	/* PA29 periph B */
					};
				};

<<<<<<< HEAD
				spi0 {
					pinctrl_spi0: spi0-0 {
						atmel,pins =
							<0 11 0x1 0x0	/* PA11 periph A SPI0_MISO pin */
							 0 12 0x1 0x0	/* PA12 periph A SPI0_MOSI pin */
							 0 13 0x1 0x0>;	/* PA13 periph A SPI0_SPCK pin */
					};
				};

				spi1 {
					pinctrl_spi1: spi1-0 {
						atmel,pins =
							<0 21 0x2 0x0	/* PA21 periph B SPI1_MISO pin */
							 0 22 0x2 0x0	/* PA22 periph B SPI1_MOSI pin */
							 0 23 0x2 0x0>;	/* PA23 periph B SPI1_SPCK pin */
=======
				i2c0 {
					pinctrl_i2c0: i2c0-0 {
						atmel,pins =
							<0 30 0x1 0x0	/* PA30 periph A I2C0 data */
							 0 31 0x1 0x0>;	/* PA31 periph A I2C0 clock */
					};
				};

				i2c1 {
					pinctrl_i2c1: i2c1-0 {
						atmel,pins =
							<2 0 0x3 0x0	/* PC0 periph C I2C1 data */
							 2 1 0x3 0x0>;	/* PC1 periph C I2C1 clock */
					};
				};

				i2c2 {
					pinctrl_i2c2: i2c2-0 {
						atmel,pins =
							<1 4 0x2 0x0	/* PB4 periph B I2C2 data */
							 1 5 0x2 0x0>;	/* PB5 periph B I2C2 clock */
					};
				};

				i2c_gpio0 {
					pinctrl_i2c_gpio0: i2c_gpio0-0 {
						atmel,pins =
							<0 30 0x0 0x2	/* PA30 gpio multidrive I2C0 data */
							 0 31 0x0 0x2>;	/* PA31 gpio multidrive I2C0 clock */
					};
				};

				i2c_gpio1 {
					pinctrl_i2c_gpio1: i2c_gpio1-0 {
						atmel,pins =
							<2 0 0x0 0x2	/* PC0 gpio multidrive I2C1 data */
							 2 1 0x0 0x2>;	/* PC1 gpio multidrive I2C1 clock */
					};
				};

				i2c_gpio2 {
					pinctrl_i2c_gpio2: i2c_gpio2-0 {
						atmel,pins =
							<1 4 0x0 0x2	/* PB4 gpio multidrive I2C2 data */
							 1 5 0x0 0x2>;	/* PB5 gpio multidrive I2C2 clock */
>>>>>>> 88cf9c5e
					};
				};

				pioA: gpio@fffff400 {
					compatible = "atmel,at91sam9x5-gpio", "atmel,at91rm9200-gpio";
					reg = <0xfffff400 0x200>;
					interrupts = <2 4 1>;
					#gpio-cells = <2>;
					gpio-controller;
					interrupt-controller;
					#interrupt-cells = <2>;
				};

				pioB: gpio@fffff600 {
					compatible = "atmel,at91sam9x5-gpio", "atmel,at91rm9200-gpio";
					reg = <0xfffff600 0x200>;
					interrupts = <2 4 1>;
					#gpio-cells = <2>;
					gpio-controller;
					#gpio-lines = <19>;
					interrupt-controller;
					#interrupt-cells = <2>;
				};

				pioC: gpio@fffff800 {
					compatible = "atmel,at91sam9x5-gpio", "atmel,at91rm9200-gpio";
					reg = <0xfffff800 0x200>;
					interrupts = <3 4 1>;
					#gpio-cells = <2>;
					gpio-controller;
					interrupt-controller;
					#interrupt-cells = <2>;
				};

				pioD: gpio@fffffa00 {
					compatible = "atmel,at91sam9x5-gpio", "atmel,at91rm9200-gpio";
					reg = <0xfffffa00 0x200>;
					interrupts = <3 4 1>;
					#gpio-cells = <2>;
					gpio-controller;
					#gpio-lines = <22>;
					interrupt-controller;
					#interrupt-cells = <2>;
				};
			};

			ssc0: ssc@f0010000 {
				compatible = "atmel,at91sam9g45-ssc";
				reg = <0xf0010000 0x4000>;
				interrupts = <28 4 5>;
				pinctrl-names = "default";
				pinctrl-0 = <&pinctrl_ssc0_tx &pinctrl_ssc0_rx>;
				status = "disabled";
			};

			mmc0: mmc@f0008000 {
				compatible = "atmel,hsmci";
				reg = <0xf0008000 0x600>;
				interrupts = <12 4 0>;
				#address-cells = <1>;
				#size-cells = <0>;
				status = "disabled";
			};

			mmc1: mmc@f000c000 {
				compatible = "atmel,hsmci";
				reg = <0xf000c000 0x600>;
				interrupts = <26 4 0>;
				#address-cells = <1>;
				#size-cells = <0>;
				status = "disabled";
			};

			dbgu: serial@fffff200 {
				compatible = "atmel,at91sam9260-usart";
				reg = <0xfffff200 0x200>;
				interrupts = <1 4 7>;
				pinctrl-names = "default";
				pinctrl-0 = <&pinctrl_dbgu>;
				status = "disabled";
			};

			usart0: serial@f801c000 {
				compatible = "atmel,at91sam9260-usart";
				reg = <0xf801c000 0x200>;
				interrupts = <5 4 5>;
				pinctrl-names = "default";
				pinctrl-0 = <&pinctrl_usart0>;
				status = "disabled";
			};

			usart1: serial@f8020000 {
				compatible = "atmel,at91sam9260-usart";
				reg = <0xf8020000 0x200>;
				interrupts = <6 4 5>;
				pinctrl-names = "default";
				pinctrl-0 = <&pinctrl_usart1>;
				status = "disabled";
			};

			usart2: serial@f8024000 {
				compatible = "atmel,at91sam9260-usart";
				reg = <0xf8024000 0x200>;
				interrupts = <7 4 5>;
				pinctrl-names = "default";
				pinctrl-0 = <&pinctrl_usart2>;
				status = "disabled";
			};

			macb0: ethernet@f802c000 {
				compatible = "cdns,at32ap7000-macb", "cdns,macb";
				reg = <0xf802c000 0x100>;
				interrupts = <24 4 3>;
				pinctrl-names = "default";
				pinctrl-0 = <&pinctrl_macb0_rmii>;
				status = "disabled";
			};

			macb1: ethernet@f8030000 {
				compatible = "cdns,at32ap7000-macb", "cdns,macb";
				reg = <0xf8030000 0x100>;
				interrupts = <27 4 3>;
				status = "disabled";
			};

			i2c0: i2c@f8010000 {
				compatible = "atmel,at91sam9x5-i2c";
				reg = <0xf8010000 0x100>;
				interrupts = <9 4 6>;
				#address-cells = <1>;
				#size-cells = <0>;
				pinctrl-names = "default";
				pinctrl-0 = <&pinctrl_i2c0>;
				status = "disabled";
			};

			i2c1: i2c@f8014000 {
				compatible = "atmel,at91sam9x5-i2c";
				reg = <0xf8014000 0x100>;
				interrupts = <10 4 6>;
				#address-cells = <1>;
				#size-cells = <0>;
				pinctrl-names = "default";
				pinctrl-0 = <&pinctrl_i2c1>;
				status = "disabled";
			};

			i2c2: i2c@f8018000 {
				compatible = "atmel,at91sam9x5-i2c";
				reg = <0xf8018000 0x100>;
				interrupts = <11 4 6>;
				#address-cells = <1>;
				#size-cells = <0>;
				pinctrl-names = "default";
				pinctrl-0 = <&pinctrl_i2c2>;
				status = "disabled";
			};

			adc0: adc@f804c000 {
				compatible = "atmel,at91sam9260-adc";
				reg = <0xf804c000 0x100>;
				interrupts = <19 4 0>;
				atmel,adc-use-external;
				atmel,adc-channels-used = <0xffff>;
				atmel,adc-vref = <3300>;
				atmel,adc-num-channels = <12>;
				atmel,adc-startup-time = <40>;
				atmel,adc-channel-base = <0x50>;
				atmel,adc-drdy-mask = <0x1000000>;
				atmel,adc-status-register = <0x30>;
				atmel,adc-trigger-register = <0xc0>;
				atmel,adc-res = <8 10>;
				atmel,adc-res-names = "lowres", "highres";
				atmel,adc-use-res = "highres";

				trigger@0 {
					trigger-name = "external-rising";
					trigger-value = <0x1>;
					trigger-external;
				};

				trigger@1 {
					trigger-name = "external-falling";
					trigger-value = <0x2>;
					trigger-external;
				};

				trigger@2 {
					trigger-name = "external-any";
					trigger-value = <0x3>;
					trigger-external;
				};

				trigger@3 {
					trigger-name = "continuous";
					trigger-value = <0x6>;
				};
			};

<<<<<<< HEAD
			spi0: spi@f0000000 {
				#address-cells = <1>;
				#size-cells = <0>;
				compatible = "atmel,at91rm9200-spi";
				reg = <0xf0000000 0x100>;
				interrupts = <13 4 3>;
				pinctrl-names = "default";
				pinctrl-0 = <&pinctrl_spi0>;
				status = "disabled";
			};

			spi1: spi@f0004000 {
				#address-cells = <1>;
				#size-cells = <0>;
				compatible = "atmel,at91rm9200-spi";
				reg = <0xf0004000 0x100>;
				interrupts = <14 4 3>;
				pinctrl-names = "default";
				pinctrl-0 = <&pinctrl_spi1>;
=======
			rtc@fffffeb0 {
				compatible = "atmel,at91rm9200-rtc";
				reg = <0xfffffeb0 0x40>;
				interrupts = <1 4 7>;
>>>>>>> 88cf9c5e
				status = "disabled";
			};
		};

		nand0: nand@40000000 {
			compatible = "atmel,at91rm9200-nand";
			#address-cells = <1>;
			#size-cells = <1>;
			reg = <0x40000000 0x10000000
			       0xffffe000 0x600		/* PMECC Registers */
			       0xffffe600 0x200		/* PMECC Error Location Registers */
			       0x00108000 0x18000	/* PMECC looup table in ROM code  */
			      >;
			atmel,pmecc-lookup-table-offset = <0x0 0x8000>;
			atmel,nand-addr-offset = <21>;
			atmel,nand-cmd-offset = <22>;
			pinctrl-names = "default";
			pinctrl-0 = <&pinctrl_nand>;
			gpios = <&pioD 5 0
				 &pioD 4 0
				 0
				>;
			status = "disabled";
		};

		usb0: ohci@00600000 {
			compatible = "atmel,at91rm9200-ohci", "usb-ohci";
			reg = <0x00600000 0x100000>;
			interrupts = <22 4 2>;
			status = "disabled";
		};

		usb1: ehci@00700000 {
			compatible = "atmel,at91sam9g45-ehci", "usb-ehci";
			reg = <0x00700000 0x100000>;
			interrupts = <22 4 2>;
			status = "disabled";
		};
	};

	i2c@0 {
		compatible = "i2c-gpio";
		gpios = <&pioA 30 0 /* sda */
			 &pioA 31 0 /* scl */
			>;
		i2c-gpio,sda-open-drain;
		i2c-gpio,scl-open-drain;
		i2c-gpio,delay-us = <2>;	/* ~100 kHz */
		#address-cells = <1>;
		#size-cells = <0>;
		pinctrl-names = "default";
		pinctrl-0 = <&pinctrl_i2c_gpio0>;
		status = "disabled";
	};

	i2c@1 {
		compatible = "i2c-gpio";
		gpios = <&pioC 0 0 /* sda */
			 &pioC 1 0 /* scl */
			>;
		i2c-gpio,sda-open-drain;
		i2c-gpio,scl-open-drain;
		i2c-gpio,delay-us = <2>;	/* ~100 kHz */
		#address-cells = <1>;
		#size-cells = <0>;
		pinctrl-names = "default";
		pinctrl-0 = <&pinctrl_i2c_gpio1>;
		status = "disabled";
	};

	i2c@2 {
		compatible = "i2c-gpio";
		gpios = <&pioB 4 0 /* sda */
			 &pioB 5 0 /* scl */
			>;
		i2c-gpio,sda-open-drain;
		i2c-gpio,scl-open-drain;
		i2c-gpio,delay-us = <2>;	/* ~100 kHz */
		#address-cells = <1>;
		#size-cells = <0>;
		pinctrl-names = "default";
		pinctrl-0 = <&pinctrl_i2c_gpio2>;
		status = "disabled";
	};
};<|MERGE_RESOLUTION|>--- conflicted
+++ resolved
@@ -343,7 +343,6 @@
 					};
 				};
 
-<<<<<<< HEAD
 				spi0 {
 					pinctrl_spi0: spi0-0 {
 						atmel,pins =
@@ -359,7 +358,9 @@
 							<0 21 0x2 0x0	/* PA21 periph B SPI1_MISO pin */
 							 0 22 0x2 0x0	/* PA22 periph B SPI1_MOSI pin */
 							 0 23 0x2 0x0>;	/* PA23 periph B SPI1_SPCK pin */
-=======
+					};
+				};
+
 				i2c0 {
 					pinctrl_i2c0: i2c0-0 {
 						atmel,pins =
@@ -405,7 +406,6 @@
 						atmel,pins =
 							<1 4 0x0 0x2	/* PB4 gpio multidrive I2C2 data */
 							 1 5 0x0 0x2>;	/* PB5 gpio multidrive I2C2 clock */
->>>>>>> 88cf9c5e
 					};
 				};
 
@@ -605,7 +605,6 @@
 				};
 			};
 
-<<<<<<< HEAD
 			spi0: spi@f0000000 {
 				#address-cells = <1>;
 				#size-cells = <0>;
@@ -625,12 +624,13 @@
 				interrupts = <14 4 3>;
 				pinctrl-names = "default";
 				pinctrl-0 = <&pinctrl_spi1>;
-=======
+				status = "disabled";
+			};
+
 			rtc@fffffeb0 {
 				compatible = "atmel,at91rm9200-rtc";
 				reg = <0xfffffeb0 0x40>;
 				interrupts = <1 4 7>;
->>>>>>> 88cf9c5e
 				status = "disabled";
 			};
 		};
