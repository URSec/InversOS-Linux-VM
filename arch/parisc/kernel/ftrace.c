--- conflicted
+++ resolved
@@ -93,15 +93,6 @@
 #endif
 
 #ifdef CONFIG_DYNAMIC_FTRACE
-<<<<<<< HEAD
-
-int __init ftrace_dyn_arch_init(void)
-{
-	return 0;
-}
-
-=======
->>>>>>> feea69ec
 int ftrace_update_ftrace_func(ftrace_func_t func)
 {
 	ftrace_func = func;
