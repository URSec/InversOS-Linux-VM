/*
 * Copyright 2019 Advanced Micro Devices, Inc.
 *
 * Permission is hereby granted, free of charge, to any person obtaining a
 * copy of this software and associated documentation files (the "Software"),
 * to deal in the Software without restriction, including without limitation
 * the rights to use, copy, modify, merge, publish, distribute, sublicense,
 * and/or sell copies of the Software, and to permit persons to whom the
 * Software is furnished to do so, subject to the following conditions:
 *
 * The above copyright notice and this permission notice shall be included in
 * all copies or substantial portions of the Software.
 *
 * THE SOFTWARE IS PROVIDED "AS IS", WITHOUT WARRANTY OF ANY KIND, EXPRESS OR
 * IMPLIED, INCLUDING BUT NOT LIMITED TO THE WARRANTIES OF MERCHANTABILITY,
 * FITNESS FOR A PARTICULAR PURPOSE AND NONINFRINGEMENT.  IN NO EVENT SHALL
 * THE COPYRIGHT HOLDER(S) OR AUTHOR(S) BE LIABLE FOR ANY CLAIM, DAMAGES OR
 * OTHER LIABILITY, WHETHER IN AN ACTION OF CONTRACT, TORT OR OTHERWISE,
 * ARISING FROM, OUT OF OR IN CONNECTION WITH THE SOFTWARE OR THE USE OR
 * OTHER DEALINGS IN THE SOFTWARE.
 *
 */

#include "amdgpu_ras_eeprom.h"
#include "amdgpu.h"
#include "amdgpu_ras.h"
#include <linux/bits.h>
#include "atom.h"
<<<<<<< HEAD
#include "amdgpu_atomfirmware.h"
=======
#include "amdgpu_eeprom.h"
#include "amdgpu_atomfirmware.h"
#include <linux/debugfs.h>
#include <linux/uaccess.h>
>>>>>>> 8f0284f1

#define EEPROM_I2C_MADDR_VEGA20         0x0
#define EEPROM_I2C_MADDR_ARCTURUS       0x40000
#define EEPROM_I2C_MADDR_ARCTURUS_D342  0x0
#define EEPROM_I2C_MADDR_SIENNA_CICHLID 0x0
#define EEPROM_I2C_MADDR_ALDEBARAN      0x0

/*
 * The 2 macros bellow represent the actual size in bytes that
 * those entities occupy in the EEPROM memory.
 * RAS_TABLE_RECORD_SIZE is different than sizeof(eeprom_table_record) which
 * uses uint64 to store 6b fields such as retired_page.
 */
#define RAS_TABLE_HEADER_SIZE   20
#define RAS_TABLE_RECORD_SIZE   24

/* Table hdr is 'AMDR' */
#define RAS_TABLE_HDR_VAL       0x414d4452
#define RAS_TABLE_VER           0x00010000

/* Bad GPU tag ‘BADG’ */
#define RAS_TABLE_HDR_BAD       0x42414447

/* Assume 2-Mbit size EEPROM and take up the whole space. */
#define RAS_TBL_SIZE_BYTES      (256 * 1024)
#define RAS_TABLE_START         0
#define RAS_HDR_START           RAS_TABLE_START
#define RAS_RECORD_START        (RAS_HDR_START + RAS_TABLE_HEADER_SIZE)
#define RAS_MAX_RECORD_COUNT    ((RAS_TBL_SIZE_BYTES - RAS_TABLE_HEADER_SIZE) \
				 / RAS_TABLE_RECORD_SIZE)

/* Given a zero-based index of an EEPROM RAS record, yields the EEPROM
 * offset off of RAS_TABLE_START.  That is, this is something you can
 * add to control->i2c_address, and then tell I2C layer to read
 * from/write to there. _N is the so called absolute index,
 * because it starts right after the table header.
 */
#define RAS_INDEX_TO_OFFSET(_C, _N) ((_C)->ras_record_offset + \
				     (_N) * RAS_TABLE_RECORD_SIZE)

#define RAS_OFFSET_TO_INDEX(_C, _O) (((_O) - \
				      (_C)->ras_record_offset) / RAS_TABLE_RECORD_SIZE)

/* Given a 0-based relative record index, 0, 1, 2, ..., etc., off
 * of "fri", return the absolute record index off of the end of
 * the table header.
 */
#define RAS_RI_TO_AI(_C, _I) (((_I) + (_C)->ras_fri) % \
			      (_C)->ras_max_record_count)

#define RAS_NUM_RECS(_tbl_hdr)  (((_tbl_hdr)->tbl_size - \
				  RAS_TABLE_HEADER_SIZE) / RAS_TABLE_RECORD_SIZE)

#define to_amdgpu_device(x) (container_of(x, struct amdgpu_ras, eeprom_control))->adev

static bool __is_ras_eeprom_supported(struct amdgpu_device *adev)
{
	return  adev->asic_type == CHIP_VEGA20 ||
		adev->asic_type == CHIP_ARCTURUS ||
		adev->asic_type == CHIP_SIENNA_CICHLID ||
		adev->asic_type == CHIP_ALDEBARAN;
}

static bool __get_eeprom_i2c_addr_arct(struct amdgpu_device *adev,
				       struct amdgpu_ras_eeprom_control *control)
{
	struct atom_context *atom_ctx = adev->mode_info.atom_context;

	if (!control || !atom_ctx)
		return false;

	if (strnstr(atom_ctx->vbios_version,
	            "D342",
		    sizeof(atom_ctx->vbios_version)))
		control->i2c_address = EEPROM_I2C_MADDR_ARCTURUS_D342;
	else
		control->i2c_address = EEPROM_I2C_MADDR_ARCTURUS;

	return true;
}

static bool __get_eeprom_i2c_addr(struct amdgpu_device *adev,
				  struct amdgpu_ras_eeprom_control *control)
{
	if (!control)
		return false;

<<<<<<< HEAD
	if (amdgpu_atomfirmware_ras_rom_addr(adev, (uint8_t*)i2c_addr))
		return true;
=======
	control->i2c_address = 0;

	if (amdgpu_atomfirmware_ras_rom_addr(adev, (uint8_t*)&control->i2c_address))
	{
		if (control->i2c_address == 0xA0)
			control->i2c_address = 0;
		else if (control->i2c_address == 0xA8)
			control->i2c_address = 0x40000;
		else {
			dev_warn(adev->dev, "RAS EEPROM I2C address not supported");
			return false;
		}

		return true;
	}
>>>>>>> 8f0284f1

	switch (adev->asic_type) {
	case CHIP_VEGA20:
		control->i2c_address = EEPROM_I2C_MADDR_VEGA20;
		break;

	case CHIP_ARCTURUS:
		return __get_eeprom_i2c_addr_arct(adev, control);

	case CHIP_SIENNA_CICHLID:
		control->i2c_address = EEPROM_I2C_MADDR_SIENNA_CICHLID;
		break;

	case CHIP_ALDEBARAN:
		control->i2c_address = EEPROM_I2C_MADDR_ALDEBARAN;
		break;

	default:
		return false;
	}

	return true;
}

static void
__encode_table_header_to_buf(struct amdgpu_ras_eeprom_table_header *hdr,
			     unsigned char *buf)
{
	u32 *pp = (uint32_t *)buf;

	pp[0] = cpu_to_le32(hdr->header);
	pp[1] = cpu_to_le32(hdr->version);
	pp[2] = cpu_to_le32(hdr->first_rec_offset);
	pp[3] = cpu_to_le32(hdr->tbl_size);
	pp[4] = cpu_to_le32(hdr->checksum);
}

static void
__decode_table_header_from_buf(struct amdgpu_ras_eeprom_table_header *hdr,
			       unsigned char *buf)
{
	u32 *pp = (uint32_t *)buf;

	hdr->header	      = le32_to_cpu(pp[0]);
	hdr->version	      = le32_to_cpu(pp[1]);
	hdr->first_rec_offset = le32_to_cpu(pp[2]);
	hdr->tbl_size	      = le32_to_cpu(pp[3]);
	hdr->checksum	      = le32_to_cpu(pp[4]);
}

static int __write_table_header(struct amdgpu_ras_eeprom_control *control)
{
	u8 buf[RAS_TABLE_HEADER_SIZE];
	struct amdgpu_device *adev = to_amdgpu_device(control);
	int res;

	memset(buf, 0, sizeof(buf));
	__encode_table_header_to_buf(&control->tbl_hdr, buf);

	/* i2c may be unstable in gpu reset */
	down_read(&adev->reset_sem);
	res = amdgpu_eeprom_write(&adev->pm.smu_i2c,
				  control->i2c_address +
				  control->ras_header_offset,
				  buf, RAS_TABLE_HEADER_SIZE);
	up_read(&adev->reset_sem);

	if (res < 0) {
		DRM_ERROR("Failed to write EEPROM table header:%d", res);
	} else if (res < RAS_TABLE_HEADER_SIZE) {
		DRM_ERROR("Short write:%d out of %d\n",
			  res, RAS_TABLE_HEADER_SIZE);
		res = -EIO;
	} else {
		res = 0;
	}

	return res;
}

static u8 __calc_hdr_byte_sum(const struct amdgpu_ras_eeprom_control *control)
{
	int ii;
	u8  *pp, csum;
	size_t sz;

	/* Header checksum, skip checksum field in the calculation */
	sz = sizeof(control->tbl_hdr) - sizeof(control->tbl_hdr.checksum);
	pp = (u8 *) &control->tbl_hdr;
	csum = 0;
	for (ii = 0; ii < sz; ii++, pp++)
		csum += *pp;

	return csum;
}

static int amdgpu_ras_eeprom_correct_header_tag(
	struct amdgpu_ras_eeprom_control *control,
	uint32_t header)
{
	struct amdgpu_ras_eeprom_table_header *hdr = &control->tbl_hdr;
	u8 *hh;
	int res;
	u8 csum;

	csum = -hdr->checksum;

	hh = (void *) &hdr->header;
	csum -= (hh[0] + hh[1] + hh[2] + hh[3]);
	hh = (void *) &header;
	csum += hh[0] + hh[1] + hh[2] + hh[3];
	csum = -csum;
	mutex_lock(&control->ras_tbl_mutex);
	hdr->header = header;
	hdr->checksum = csum;
	res = __write_table_header(control);
	mutex_unlock(&control->ras_tbl_mutex);

	return res;
}

/**
 * amdgpu_ras_eeprom_reset_table -- Reset the RAS EEPROM table
 * @control: pointer to control structure
 *
 * Reset the contents of the header of the RAS EEPROM table.
 * Return 0 on success, -errno on error.
 */
int amdgpu_ras_eeprom_reset_table(struct amdgpu_ras_eeprom_control *control)
{
	struct amdgpu_ras_eeprom_table_header *hdr = &control->tbl_hdr;
	u8 csum;
	int res;

	mutex_lock(&control->ras_tbl_mutex);

	hdr->header = RAS_TABLE_HDR_VAL;
	hdr->version = RAS_TABLE_VER;
	hdr->first_rec_offset = RAS_RECORD_START;
	hdr->tbl_size = RAS_TABLE_HEADER_SIZE;

	csum = __calc_hdr_byte_sum(control);
	csum = -csum;
	hdr->checksum = csum;
	res = __write_table_header(control);

	control->ras_num_recs = 0;
	control->ras_fri = 0;

	amdgpu_ras_debugfs_set_ret_size(control);

	mutex_unlock(&control->ras_tbl_mutex);

	return res;
}

static void
__encode_table_record_to_buf(struct amdgpu_ras_eeprom_control *control,
			     struct eeprom_table_record *record,
			     unsigned char *buf)
{
	__le64 tmp = 0;
	int i = 0;

	/* Next are all record fields according to EEPROM page spec in LE foramt */
	buf[i++] = record->err_type;

	buf[i++] = record->bank;

	tmp = cpu_to_le64(record->ts);
	memcpy(buf + i, &tmp, 8);
	i += 8;

	tmp = cpu_to_le64((record->offset & 0xffffffffffff));
	memcpy(buf + i, &tmp, 6);
	i += 6;

	buf[i++] = record->mem_channel;
	buf[i++] = record->mcumc_id;

	tmp = cpu_to_le64((record->retired_page & 0xffffffffffff));
	memcpy(buf + i, &tmp, 6);
}

static void
__decode_table_record_from_buf(struct amdgpu_ras_eeprom_control *control,
			       struct eeprom_table_record *record,
			       unsigned char *buf)
{
	__le64 tmp = 0;
	int i =  0;

	/* Next are all record fields according to EEPROM page spec in LE foramt */
	record->err_type = buf[i++];

	record->bank = buf[i++];

	memcpy(&tmp, buf + i, 8);
	record->ts = le64_to_cpu(tmp);
	i += 8;

	memcpy(&tmp, buf + i, 6);
	record->offset = (le64_to_cpu(tmp) & 0xffffffffffff);
	i += 6;

	record->mem_channel = buf[i++];
	record->mcumc_id = buf[i++];

	memcpy(&tmp, buf + i,  6);
	record->retired_page = (le64_to_cpu(tmp) & 0xffffffffffff);
}

bool amdgpu_ras_eeprom_check_err_threshold(struct amdgpu_device *adev)
{
	struct amdgpu_ras *con = amdgpu_ras_get_context(adev);

	if (!__is_ras_eeprom_supported(adev))
		return false;

	/* skip check eeprom table for VEGA20 Gaming */
	if (!con)
		return false;
	else
		if (!(con->features & BIT(AMDGPU_RAS_BLOCK__UMC)))
			return false;

	if (con->eeprom_control.tbl_hdr.header == RAS_TABLE_HDR_BAD) {
		dev_warn(adev->dev, "This GPU is in BAD status.");
		dev_warn(adev->dev, "Please retire it or set a larger "
			 "threshold value when reloading driver.\n");
		return true;
	}

	return false;
}

/**
 * __amdgpu_ras_eeprom_write -- write indexed from buffer to EEPROM
 * @control: pointer to control structure
 * @buf: pointer to buffer containing data to write
 * @fri: start writing at this index
 * @num: number of records to write
 *
 * The caller must hold the table mutex in @control.
 * Return 0 on success, -errno otherwise.
 */
static int __amdgpu_ras_eeprom_write(struct amdgpu_ras_eeprom_control *control,
				     u8 *buf, const u32 fri, const u32 num)
{
	struct amdgpu_device *adev = to_amdgpu_device(control);
	u32 buf_size;
	int res;

	/* i2c may be unstable in gpu reset */
	down_read(&adev->reset_sem);
	buf_size = num * RAS_TABLE_RECORD_SIZE;
	res = amdgpu_eeprom_write(&adev->pm.smu_i2c,
				  control->i2c_address +
				  RAS_INDEX_TO_OFFSET(control, fri),
				  buf, buf_size);
	up_read(&adev->reset_sem);
	if (res < 0) {
		DRM_ERROR("Writing %d EEPROM table records error:%d",
			  num, res);
	} else if (res < buf_size) {
		/* Short write, return error.
		 */
		DRM_ERROR("Wrote %d records out of %d",
			  res / RAS_TABLE_RECORD_SIZE, num);
		res = -EIO;
	} else {
		res = 0;
	}

	return res;
}

static int
amdgpu_ras_eeprom_append_table(struct amdgpu_ras_eeprom_control *control,
			       struct eeprom_table_record *record,
			       const u32 num)
{
	u32 a, b, i;
	u8 *buf, *pp;
	int res;

	buf = kcalloc(num, RAS_TABLE_RECORD_SIZE, GFP_KERNEL);
	if (!buf)
		return -ENOMEM;

	/* Encode all of them in one go.
	 */
	pp = buf;
	for (i = 0; i < num; i++, pp += RAS_TABLE_RECORD_SIZE)
		__encode_table_record_to_buf(control, &record[i], pp);

	/* a, first record index to write into.
	 * b, last record index to write into.
	 * a = first index to read (fri) + number of records in the table,
	 * b = a + @num - 1.
	 * Let N = control->ras_max_num_record_count, then we have,
	 * case 0: 0 <= a <= b < N,
	 *   just append @num records starting at a;
	 * case 1: 0 <= a < N <= b,
	 *   append (N - a) records starting at a, and
	 *   append the remainder,  b % N + 1, starting at 0.
	 * case 2: 0 <= fri < N <= a <= b, then modulo N we get two subcases,
	 * case 2a: 0 <= a <= b < N
	 *   append num records starting at a; and fix fri if b overwrote it,
	 *   and since a <= b, if b overwrote it then a must've also,
	 *   and if b didn't overwrite it, then a didn't also.
	 * case 2b: 0 <= b < a < N
	 *   write num records starting at a, which wraps around 0=N
	 *   and overwrite fri unconditionally. Now from case 2a,
	 *   this means that b eclipsed fri to overwrite it and wrap
	 *   around 0 again, i.e. b = 2N+r pre modulo N, so we unconditionally
	 *   set fri = b + 1 (mod N).
	 * Now, since fri is updated in every case, except the trivial case 0,
	 * the number of records present in the table after writing, is,
	 * num_recs - 1 = b - fri (mod N), and we take the positive value,
	 * by adding an arbitrary multiple of N before taking the modulo N
	 * as shown below.
	 */
	a = control->ras_fri + control->ras_num_recs;
	b = a + num  - 1;
	if (b < control->ras_max_record_count) {
		res = __amdgpu_ras_eeprom_write(control, buf, a, num);
	} else if (a < control->ras_max_record_count) {
		u32 g0, g1;

		g0 = control->ras_max_record_count - a;
		g1 = b % control->ras_max_record_count + 1;
		res = __amdgpu_ras_eeprom_write(control, buf, a, g0);
		if (res)
			goto Out;
		res = __amdgpu_ras_eeprom_write(control,
						buf + g0 * RAS_TABLE_RECORD_SIZE,
						0, g1);
		if (res)
			goto Out;
		if (g1 > control->ras_fri)
			control->ras_fri = g1 % control->ras_max_record_count;
	} else {
		a %= control->ras_max_record_count;
		b %= control->ras_max_record_count;

		if (a <= b) {
			/* Note that, b - a + 1 = num. */
			res = __amdgpu_ras_eeprom_write(control, buf, a, num);
			if (res)
				goto Out;
			if (b >= control->ras_fri)
				control->ras_fri = (b + 1) % control->ras_max_record_count;
		} else {
			u32 g0, g1;

			/* b < a, which means, we write from
			 * a to the end of the table, and from
			 * the start of the table to b.
			 */
			g0 = control->ras_max_record_count - a;
			g1 = b + 1;
			res = __amdgpu_ras_eeprom_write(control, buf, a, g0);
			if (res)
				goto Out;
			res = __amdgpu_ras_eeprom_write(control,
							buf + g0 * RAS_TABLE_RECORD_SIZE,
							0, g1);
			if (res)
				goto Out;
			control->ras_fri = g1 % control->ras_max_record_count;
		}
	}
	control->ras_num_recs = 1 + (control->ras_max_record_count + b
				     - control->ras_fri)
		% control->ras_max_record_count;
Out:
	kfree(buf);
	return res;
}

static int
amdgpu_ras_eeprom_update_header(struct amdgpu_ras_eeprom_control *control)
{
	struct amdgpu_device *adev = to_amdgpu_device(control);
	struct amdgpu_ras *ras = amdgpu_ras_get_context(adev);
	u8 *buf, *pp, csum;
	u32 buf_size;
	int res;

	/* Modify the header if it exceeds.
	 */
	if (amdgpu_bad_page_threshold != 0 &&
	    control->ras_num_recs >= ras->bad_page_cnt_threshold) {
		dev_warn(adev->dev,
			"Saved bad pages %d reaches threshold value %d\n",
			control->ras_num_recs, ras->bad_page_cnt_threshold);
		control->tbl_hdr.header = RAS_TABLE_HDR_BAD;
	}

	control->tbl_hdr.version = RAS_TABLE_VER;
	control->tbl_hdr.first_rec_offset = RAS_INDEX_TO_OFFSET(control, control->ras_fri);
	control->tbl_hdr.tbl_size = RAS_TABLE_HEADER_SIZE + control->ras_num_recs * RAS_TABLE_RECORD_SIZE;
	control->tbl_hdr.checksum = 0;

	buf_size = control->ras_num_recs * RAS_TABLE_RECORD_SIZE;
	buf = kcalloc(control->ras_num_recs, RAS_TABLE_RECORD_SIZE, GFP_KERNEL);
	if (!buf) {
		DRM_ERROR("allocating memory for table of size %d bytes failed\n",
			  control->tbl_hdr.tbl_size);
		res = -ENOMEM;
		goto Out;
	}

	down_read(&adev->reset_sem);
	res = amdgpu_eeprom_read(&adev->pm.smu_i2c,
				 control->i2c_address +
				 control->ras_record_offset,
				 buf, buf_size);
	up_read(&adev->reset_sem);
	if (res < 0) {
		DRM_ERROR("EEPROM failed reading records:%d\n",
			  res);
		goto Out;
	} else if (res < buf_size) {
		DRM_ERROR("EEPROM read %d out of %d bytes\n",
			  res, buf_size);
		res = -EIO;
		goto Out;
	}

	/* Recalc the checksum.
	 */
	csum = 0;
	for (pp = buf; pp < buf + buf_size; pp++)
		csum += *pp;

	csum += __calc_hdr_byte_sum(control);
	/* avoid sign extension when assigning to "checksum" */
	csum = -csum;
	control->tbl_hdr.checksum = csum;
	res = __write_table_header(control);
Out:
	kfree(buf);
	return res;
}

/**
 * amdgpu_ras_eeprom_append -- append records to the EEPROM RAS table
 * @control: pointer to control structure
 * @record: array of records to append
 * @num: number of records in @record array
 *
 * Append @num records to the table, calculate the checksum and write
 * the table back to EEPROM. The maximum number of records that
 * can be appended is between 1 and control->ras_max_record_count,
 * regardless of how many records are already stored in the table.
 *
 * Return 0 on success or if EEPROM is not supported, -errno on error.
 */
int amdgpu_ras_eeprom_append(struct amdgpu_ras_eeprom_control *control,
			     struct eeprom_table_record *record,
			     const u32 num)
{
	struct amdgpu_device *adev = to_amdgpu_device(control);
	int res;

	if (!__is_ras_eeprom_supported(adev))
		return 0;

	if (num == 0) {
		DRM_ERROR("will not append 0 records\n");
		return -EINVAL;
	} else if (num > control->ras_max_record_count) {
		DRM_ERROR("cannot append %d records than the size of table %d\n",
			  num, control->ras_max_record_count);
		return -EINVAL;
	}

	mutex_lock(&control->ras_tbl_mutex);

	res = amdgpu_ras_eeprom_append_table(control, record, num);
	if (!res)
		res = amdgpu_ras_eeprom_update_header(control);
	if (!res)
		amdgpu_ras_debugfs_set_ret_size(control);

	mutex_unlock(&control->ras_tbl_mutex);
	return res;
}

/**
 * __amdgpu_ras_eeprom_read -- read indexed from EEPROM into buffer
 * @control: pointer to control structure
 * @buf: pointer to buffer to read into
 * @fri: first record index, start reading at this index, absolute index
 * @num: number of records to read
 *
 * The caller must hold the table mutex in @control.
 * Return 0 on success, -errno otherwise.
 */
static int __amdgpu_ras_eeprom_read(struct amdgpu_ras_eeprom_control *control,
				    u8 *buf, const u32 fri, const u32 num)
{
	struct amdgpu_device *adev = to_amdgpu_device(control);
	u32 buf_size;
	int res;

	/* i2c may be unstable in gpu reset */
	down_read(&adev->reset_sem);
	buf_size = num * RAS_TABLE_RECORD_SIZE;
	res = amdgpu_eeprom_read(&adev->pm.smu_i2c,
				 control->i2c_address +
				 RAS_INDEX_TO_OFFSET(control, fri),
				 buf, buf_size);
	up_read(&adev->reset_sem);
	if (res < 0) {
		DRM_ERROR("Reading %d EEPROM table records error:%d",
			  num, res);
	} else if (res < buf_size) {
		/* Short read, return error.
		 */
		DRM_ERROR("Read %d records out of %d",
			  res / RAS_TABLE_RECORD_SIZE, num);
		res = -EIO;
	} else {
		res = 0;
	}

	return res;
}

/**
 * amdgpu_ras_eeprom_read -- read EEPROM
 * @control: pointer to control structure
 * @record: array of records to read into
 * @num: number of records in @record
 *
 * Reads num records from the RAS table in EEPROM and
 * writes the data into @record array.
 *
 * Returns 0 on success, -errno on error.
 */
int amdgpu_ras_eeprom_read(struct amdgpu_ras_eeprom_control *control,
			   struct eeprom_table_record *record,
			   const u32 num)
{
	struct amdgpu_device *adev = to_amdgpu_device(control);
	int i, res;
	u8 *buf, *pp;
	u32 g0, g1;

	if (!__is_ras_eeprom_supported(adev))
		return 0;

	if (num == 0) {
		DRM_ERROR("will not read 0 records\n");
		return -EINVAL;
	} else if (num > control->ras_num_recs) {
		DRM_ERROR("too many records to read:%d available:%d\n",
			  num, control->ras_num_recs);
		return -EINVAL;
	}

	buf = kcalloc(num, RAS_TABLE_RECORD_SIZE, GFP_KERNEL);
	if (!buf)
		return -ENOMEM;

	/* Determine how many records to read, from the first record
	 * index, fri, to the end of the table, and from the beginning
	 * of the table, such that the total number of records is
	 * @num, and we handle wrap around when fri > 0 and
	 * fri + num > RAS_MAX_RECORD_COUNT.
	 *
	 * First we compute the index of the last element
	 * which would be fetched from each region,
	 * g0 is in [fri, fri + num - 1], and
	 * g1 is in [0, RAS_MAX_RECORD_COUNT - 1].
	 * Then, if g0 < RAS_MAX_RECORD_COUNT, the index of
	 * the last element to fetch, we set g0 to _the number_
	 * of elements to fetch, @num, since we know that the last
	 * indexed to be fetched does not exceed the table.
	 *
	 * If, however, g0 >= RAS_MAX_RECORD_COUNT, then
	 * we set g0 to the number of elements to read
	 * until the end of the table, and g1 to the number of
	 * elements to read from the beginning of the table.
	 */
	g0 = control->ras_fri + num - 1;
	g1 = g0 % control->ras_max_record_count;
	if (g0 < control->ras_max_record_count) {
		g0 = num;
		g1 = 0;
	} else {
		g0 = control->ras_max_record_count - control->ras_fri;
		g1 += 1;
	}

	mutex_lock(&control->ras_tbl_mutex);
	res = __amdgpu_ras_eeprom_read(control, buf, control->ras_fri, g0);
	if (res)
		goto Out;
	if (g1) {
		res = __amdgpu_ras_eeprom_read(control,
					       buf + g0 * RAS_TABLE_RECORD_SIZE,
					       0, g1);
		if (res)
			goto Out;
	}

	res = 0;

	/* Read up everything? Then transform.
	 */
	pp = buf;
	for (i = 0; i < num; i++, pp += RAS_TABLE_RECORD_SIZE)
		__decode_table_record_from_buf(control, &record[i], pp);
Out:
	kfree(buf);
	mutex_unlock(&control->ras_tbl_mutex);

	return res;
}

inline uint32_t amdgpu_ras_eeprom_max_record_count(void)
{
	return RAS_MAX_RECORD_COUNT;
}

static ssize_t
amdgpu_ras_debugfs_eeprom_size_read(struct file *f, char __user *buf,
				    size_t size, loff_t *pos)
{
	struct amdgpu_device *adev = (struct amdgpu_device *)file_inode(f)->i_private;
	struct amdgpu_ras *ras = amdgpu_ras_get_context(adev);
	struct amdgpu_ras_eeprom_control *control = ras ? &ras->eeprom_control : NULL;
	u8 data[50];
	int res;

	if (!size)
		return size;

	if (!ras || !control) {
		res = snprintf(data, sizeof(data), "Not supported\n");
	} else {
		res = snprintf(data, sizeof(data), "%d bytes or %d records\n",
			       RAS_TBL_SIZE_BYTES, control->ras_max_record_count);
	}

	if (*pos >= res)
		return 0;

	res -= *pos;
	res = min_t(size_t, res, size);

	if (copy_to_user(buf, &data[*pos], res))
		return -EFAULT;

	*pos += res;

	return res;
}

const struct file_operations amdgpu_ras_debugfs_eeprom_size_ops = {
	.owner = THIS_MODULE,
	.read = amdgpu_ras_debugfs_eeprom_size_read,
	.write = NULL,
	.llseek = default_llseek,
};

static const char *tbl_hdr_str = " Signature    Version  FirstOffs       Size   Checksum\n";
static const char *tbl_hdr_fmt = "0x%08X 0x%08X 0x%08X 0x%08X 0x%08X\n";
#define tbl_hdr_fmt_size (5 * (2+8) + 4 + 1)
static const char *rec_hdr_str = "Index  Offset ErrType Bank/CU          TimeStamp      Offs/Addr MemChl MCUMCID    RetiredPage\n";
static const char *rec_hdr_fmt = "%5d 0x%05X %7s    0x%02X 0x%016llX 0x%012llX   0x%02X    0x%02X 0x%012llX\n";
#define rec_hdr_fmt_size (5 + 1 + 7 + 1 + 7 + 1 + 7 + 1 + 18 + 1 + 14 + 1 + 6 + 1 + 7 + 1 + 14 + 1)

static const char *record_err_type_str[AMDGPU_RAS_EEPROM_ERR_COUNT] = {
	"ignore",
	"re",
	"ue",
};

static loff_t amdgpu_ras_debugfs_table_size(struct amdgpu_ras_eeprom_control *control)
{
	return strlen(tbl_hdr_str) + tbl_hdr_fmt_size +
		strlen(rec_hdr_str) + rec_hdr_fmt_size * control->ras_num_recs;
}

void amdgpu_ras_debugfs_set_ret_size(struct amdgpu_ras_eeprom_control *control)
{
	struct amdgpu_ras *ras = container_of(control, struct amdgpu_ras,
					      eeprom_control);
	struct dentry *de = ras->de_ras_eeprom_table;

	if (de)
		d_inode(de)->i_size = amdgpu_ras_debugfs_table_size(control);
}

static ssize_t amdgpu_ras_debugfs_table_read(struct file *f, char __user *buf,
					     size_t size, loff_t *pos)
{
	struct amdgpu_device *adev = (struct amdgpu_device *)file_inode(f)->i_private;
	struct amdgpu_ras *ras = amdgpu_ras_get_context(adev);
	struct amdgpu_ras_eeprom_control *control = &ras->eeprom_control;
	const size_t orig_size = size;
	int res = -EFAULT;
	size_t data_len;

	mutex_lock(&control->ras_tbl_mutex);

	/* We want *pos - data_len > 0, which means there's
	 * bytes to be printed from data.
	 */
	data_len = strlen(tbl_hdr_str);
	if (*pos < data_len) {
		data_len -= *pos;
		data_len = min_t(size_t, data_len, size);
		if (copy_to_user(buf, &tbl_hdr_str[*pos], data_len))
			goto Out;
		buf += data_len;
		size -= data_len;
		*pos += data_len;
	}

	data_len = strlen(tbl_hdr_str) + tbl_hdr_fmt_size;
	if (*pos < data_len && size > 0) {
		u8 data[tbl_hdr_fmt_size + 1];
		loff_t lpos;

		snprintf(data, sizeof(data), tbl_hdr_fmt,
			 control->tbl_hdr.header,
			 control->tbl_hdr.version,
			 control->tbl_hdr.first_rec_offset,
			 control->tbl_hdr.tbl_size,
			 control->tbl_hdr.checksum);

		data_len -= *pos;
		data_len = min_t(size_t, data_len, size);
		lpos = *pos - strlen(tbl_hdr_str);
		if (copy_to_user(buf, &data[lpos], data_len))
			goto Out;
		buf += data_len;
		size -= data_len;
		*pos += data_len;
	}

	data_len = strlen(tbl_hdr_str) + tbl_hdr_fmt_size + strlen(rec_hdr_str);
	if (*pos < data_len && size > 0) {
		loff_t lpos;

		data_len -= *pos;
		data_len = min_t(size_t, data_len, size);
		lpos = *pos - strlen(tbl_hdr_str) - tbl_hdr_fmt_size;
		if (copy_to_user(buf, &rec_hdr_str[lpos], data_len))
			goto Out;
		buf += data_len;
		size -= data_len;
		*pos += data_len;
	}

	data_len = amdgpu_ras_debugfs_table_size(control);
	if (*pos < data_len && size > 0) {
		u8 dare[RAS_TABLE_RECORD_SIZE];
		u8 data[rec_hdr_fmt_size + 1];
		struct eeprom_table_record record;
		int s, r;

		/* Find the starting record index
		 */
		s = *pos - strlen(tbl_hdr_str) - tbl_hdr_fmt_size -
			strlen(rec_hdr_str);
		s = s / rec_hdr_fmt_size;
		r = *pos - strlen(tbl_hdr_str) - tbl_hdr_fmt_size -
			strlen(rec_hdr_str);
		r = r % rec_hdr_fmt_size;

		for ( ; size > 0 && s < control->ras_num_recs; s++) {
			u32 ai = RAS_RI_TO_AI(control, s);
			/* Read a single record
			 */
			res = __amdgpu_ras_eeprom_read(control, dare, ai, 1);
			if (res)
				goto Out;
			__decode_table_record_from_buf(control, &record, dare);
			snprintf(data, sizeof(data), rec_hdr_fmt,
				 s,
				 RAS_INDEX_TO_OFFSET(control, ai),
				 record_err_type_str[record.err_type],
				 record.bank,
				 record.ts,
				 record.offset,
				 record.mem_channel,
				 record.mcumc_id,
				 record.retired_page);

			data_len = min_t(size_t, rec_hdr_fmt_size - r, size);
			if (copy_to_user(buf, &data[r], data_len)) {
				res = -EFAULT;
				goto Out;
			}
			buf += data_len;
			size -= data_len;
			*pos += data_len;
			r = 0;
		}
	}
	res = 0;
Out:
	mutex_unlock(&control->ras_tbl_mutex);
	return res < 0 ? res : orig_size - size;
}

static ssize_t
amdgpu_ras_debugfs_eeprom_table_read(struct file *f, char __user *buf,
				     size_t size, loff_t *pos)
{
	struct amdgpu_device *adev = (struct amdgpu_device *)file_inode(f)->i_private;
	struct amdgpu_ras *ras = amdgpu_ras_get_context(adev);
	struct amdgpu_ras_eeprom_control *control = ras ? &ras->eeprom_control : NULL;
	u8 data[81];
	int res;

	if (!size)
		return size;

	if (!ras || !control) {
		res = snprintf(data, sizeof(data), "Not supported\n");
		if (*pos >= res)
			return 0;

		res -= *pos;
		res = min_t(size_t, res, size);

		if (copy_to_user(buf, &data[*pos], res))
			return -EFAULT;

		*pos += res;

		return res;
	} else {
		return amdgpu_ras_debugfs_table_read(f, buf, size, pos);
	}
}

const struct file_operations amdgpu_ras_debugfs_eeprom_table_ops = {
	.owner = THIS_MODULE,
	.read = amdgpu_ras_debugfs_eeprom_table_read,
	.write = NULL,
	.llseek = default_llseek,
};

/**
 * __verify_ras_table_checksum -- verify the RAS EEPROM table checksum
 * @control: pointer to control structure
 *
 * Check the checksum of the stored in EEPROM RAS table.
 *
 * Return 0 if the checksum is correct,
 * positive if it is not correct, and
 * -errno on I/O error.
 */
static int __verify_ras_table_checksum(struct amdgpu_ras_eeprom_control *control)
{
	struct amdgpu_device *adev = to_amdgpu_device(control);
	int buf_size, res;
	u8  csum, *buf, *pp;

	buf_size = RAS_TABLE_HEADER_SIZE +
		control->ras_num_recs * RAS_TABLE_RECORD_SIZE;
	buf = kzalloc(buf_size, GFP_KERNEL);
	if (!buf) {
		DRM_ERROR("Out of memory checking RAS table checksum.\n");
		return -ENOMEM;
	}

	res = amdgpu_eeprom_read(&adev->pm.smu_i2c,
				 control->i2c_address +
				 control->ras_header_offset,
				 buf, buf_size);
	if (res < buf_size) {
		DRM_ERROR("Partial read for checksum, res:%d\n", res);
		/* On partial reads, return -EIO.
		 */
		if (res >= 0)
			res = -EIO;
		goto Out;
	}

	csum = 0;
	for (pp = buf; pp < buf + buf_size; pp++)
		csum += *pp;
Out:
	kfree(buf);
	return res < 0 ? res : csum;
}

int amdgpu_ras_eeprom_init(struct amdgpu_ras_eeprom_control *control,
			   bool *exceed_err_limit)
{
	struct amdgpu_device *adev = to_amdgpu_device(control);
	unsigned char buf[RAS_TABLE_HEADER_SIZE] = { 0 };
	struct amdgpu_ras_eeprom_table_header *hdr = &control->tbl_hdr;
	struct amdgpu_ras *ras = amdgpu_ras_get_context(adev);
	int res;

	*exceed_err_limit = false;

	if (!__is_ras_eeprom_supported(adev))
		return 0;

	/* Verify i2c adapter is initialized */
	if (!adev->pm.smu_i2c.algo)
		return -ENOENT;

	if (!__get_eeprom_i2c_addr(adev, control))
		return -EINVAL;

	control->ras_header_offset = RAS_HDR_START;
	control->ras_record_offset = RAS_RECORD_START;
	control->ras_max_record_count  = RAS_MAX_RECORD_COUNT;
	mutex_init(&control->ras_tbl_mutex);

	/* Read the table header from EEPROM address */
	res = amdgpu_eeprom_read(&adev->pm.smu_i2c,
				 control->i2c_address + control->ras_header_offset,
				 buf, RAS_TABLE_HEADER_SIZE);
	if (res < RAS_TABLE_HEADER_SIZE) {
		DRM_ERROR("Failed to read EEPROM table header, res:%d", res);
		return res >= 0 ? -EIO : res;
	}

	__decode_table_header_from_buf(hdr, buf);

	control->ras_num_recs = RAS_NUM_RECS(hdr);
	control->ras_fri = RAS_OFFSET_TO_INDEX(control, hdr->first_rec_offset);

	if (hdr->header == RAS_TABLE_HDR_VAL) {
		DRM_DEBUG_DRIVER("Found existing EEPROM table with %d records",
				 control->ras_num_recs);
		res = __verify_ras_table_checksum(control);
		if (res)
			DRM_ERROR("RAS table incorrect checksum or error:%d\n",
				  res);
	} else if (hdr->header == RAS_TABLE_HDR_BAD &&
		   amdgpu_bad_page_threshold != 0) {
		res = __verify_ras_table_checksum(control);
		if (res)
			DRM_ERROR("RAS Table incorrect checksum or error:%d\n",
				  res);
		if (ras->bad_page_cnt_threshold > control->ras_num_recs) {
			/* This means that, the threshold was increased since
			 * the last time the system was booted, and now,
			 * ras->bad_page_cnt_threshold - control->num_recs > 0,
			 * so that at least one more record can be saved,
			 * before the page count threshold is reached.
			 */
			dev_info(adev->dev,
				 "records:%d threshold:%d, resetting "
				 "RAS table header signature",
				 control->ras_num_recs,
				 ras->bad_page_cnt_threshold);
			res = amdgpu_ras_eeprom_correct_header_tag(control,
								   RAS_TABLE_HDR_VAL);
		} else {
			*exceed_err_limit = true;
			dev_err(adev->dev,
				"RAS records:%d exceed threshold:%d, "
				"maybe retire this GPU?",
				control->ras_num_recs, ras->bad_page_cnt_threshold);
		}
	} else {
		DRM_INFO("Creating a new EEPROM table");

		res = amdgpu_ras_eeprom_reset_table(control);
	}

	return res < 0 ? res : 0;
}<|MERGE_RESOLUTION|>--- conflicted
+++ resolved
@@ -26,14 +26,10 @@
 #include "amdgpu_ras.h"
 #include <linux/bits.h>
 #include "atom.h"
-<<<<<<< HEAD
-#include "amdgpu_atomfirmware.h"
-=======
 #include "amdgpu_eeprom.h"
 #include "amdgpu_atomfirmware.h"
 #include <linux/debugfs.h>
 #include <linux/uaccess.h>
->>>>>>> 8f0284f1
 
 #define EEPROM_I2C_MADDR_VEGA20         0x0
 #define EEPROM_I2C_MADDR_ARCTURUS       0x40000
@@ -118,29 +114,28 @@
 static bool __get_eeprom_i2c_addr(struct amdgpu_device *adev,
 				  struct amdgpu_ras_eeprom_control *control)
 {
+	uint8_t ras_rom_i2c_slave_addr;
+
 	if (!control)
 		return false;
 
-<<<<<<< HEAD
-	if (amdgpu_atomfirmware_ras_rom_addr(adev, (uint8_t*)i2c_addr))
-		return true;
-=======
 	control->i2c_address = 0;
 
-	if (amdgpu_atomfirmware_ras_rom_addr(adev, (uint8_t*)&control->i2c_address))
+	if (amdgpu_atomfirmware_ras_rom_addr(adev, &ras_rom_i2c_slave_addr))
 	{
-		if (control->i2c_address == 0xA0)
+		switch (ras_rom_i2c_slave_addr) {
+		case 0xA0:
 			control->i2c_address = 0;
-		else if (control->i2c_address == 0xA8)
+			return true;
+		case 0xA8:
 			control->i2c_address = 0x40000;
-		else {
-			dev_warn(adev->dev, "RAS EEPROM I2C address not supported");
+			return true;
+		default:
+			dev_warn(adev->dev, "RAS EEPROM I2C slave address %02x not supported",
+				 ras_rom_i2c_slave_addr);
 			return false;
 		}
-
-		return true;
-	}
->>>>>>> 8f0284f1
+	}
 
 	switch (adev->asic_type) {
 	case CHIP_VEGA20:
