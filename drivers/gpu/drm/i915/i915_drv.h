--- conflicted
+++ resolved
@@ -60,11 +60,7 @@
 
 #define DRIVER_NAME		"i915"
 #define DRIVER_DESC		"Intel Graphics"
-<<<<<<< HEAD
-#define DRIVER_DATE		"20160330"
-=======
 #define DRIVER_DATE		"20160411"
->>>>>>> ba3150ac
 
 #undef WARN_ON
 /* Many gcc seem to no see through this and fall over :( */
@@ -499,10 +495,7 @@
 		u32 cpu_ring_head;
 		u32 cpu_ring_tail;
 
-<<<<<<< HEAD
-=======
 		u32 last_seqno;
->>>>>>> ba3150ac
 		u32 semaphore_seqno[I915_NUM_ENGINES - 1];
 
 		/* Register state */
@@ -620,13 +613,8 @@
 	/* display clock increase/decrease */
 	/* pll clock increase/decrease */
 
-<<<<<<< HEAD
-	void (*load_csc_matrix)(struct drm_crtc *crtc);
-	void (*load_luts)(struct drm_crtc *crtc);
-=======
 	void (*load_csc_matrix)(struct drm_crtc_state *crtc_state);
 	void (*load_luts)(struct drm_crtc_state *crtc_state);
->>>>>>> ba3150ac
 };
 
 enum forcewake_domain_id {
@@ -1851,8 +1839,6 @@
 	int num_shared_dpll;
 	struct intel_shared_dpll shared_dplls[I915_NUM_PLLS];
 	const struct intel_dpll_mgr *dpll_mgr;
-<<<<<<< HEAD
-=======
 
 	/*
 	 * dpll_lock serializes intel_{prepare,enable,disable}_shared_dpll.
@@ -1860,7 +1846,6 @@
 	 * plls share registers.
 	 */
 	struct mutex dpll_lock;
->>>>>>> ba3150ac
 
 	unsigned int active_crtcs;
 	unsigned int min_pixclk[I915_MAX_PIPES];
@@ -2761,10 +2746,7 @@
 extern int intel_gpu_reset(struct drm_device *dev, u32 engine_mask);
 extern bool intel_has_gpu_reset(struct drm_device *dev);
 extern int i915_reset(struct drm_device *dev);
-<<<<<<< HEAD
-=======
 extern int intel_guc_reset(struct drm_i915_private *dev_priv);
->>>>>>> ba3150ac
 extern void intel_engine_init_hangcheck(struct intel_engine_cs *engine);
 extern unsigned long i915_chipset_val(struct drm_i915_private *dev_priv);
 extern unsigned long i915_mch_val(struct drm_i915_private *dev_priv);
@@ -3064,29 +3046,19 @@
 static inline bool i915_gem_request_started(struct drm_i915_gem_request *req,
 					   bool lazy_coherency)
 {
-<<<<<<< HEAD
-	u32 seqno = req->engine->get_seqno(req->engine, lazy_coherency);
-	return i915_seqno_passed(seqno, req->previous_seqno);
-=======
 	if (!lazy_coherency && req->engine->irq_seqno_barrier)
 		req->engine->irq_seqno_barrier(req->engine);
 	return i915_seqno_passed(req->engine->get_seqno(req->engine),
 				 req->previous_seqno);
->>>>>>> ba3150ac
 }
 
 static inline bool i915_gem_request_completed(struct drm_i915_gem_request *req,
 					      bool lazy_coherency)
 {
-<<<<<<< HEAD
-	u32 seqno = req->engine->get_seqno(req->engine, lazy_coherency);
-	return i915_seqno_passed(seqno, req->seqno);
-=======
 	if (!lazy_coherency && req->engine->irq_seqno_barrier)
 		req->engine->irq_seqno_barrier(req->engine);
 	return i915_seqno_passed(req->engine->get_seqno(req->engine),
 				 req->seqno);
->>>>>>> ba3150ac
 }
 
 int __must_check i915_gem_get_seqno(struct drm_device *dev, u32 *seqno);
@@ -3226,12 +3198,6 @@
 bool i915_gem_obj_is_pinned(struct drm_i915_gem_object *obj);
 
 /* Some GGTT VM helpers */
-<<<<<<< HEAD
-#define i915_obj_to_ggtt(obj) \
-	(&((struct drm_i915_private *)(obj)->base.dev->dev_private)->ggtt.base)
-
-=======
->>>>>>> ba3150ac
 static inline struct i915_hw_ppgtt *
 i915_vm_to_ppgtt(struct i915_address_space *vm)
 {
@@ -3476,11 +3442,8 @@
 bool intel_bios_is_lvds_present(struct drm_i915_private *dev_priv, u8 *i2c_pin);
 bool intel_bios_is_port_edp(struct drm_i915_private *dev_priv, enum port port);
 bool intel_bios_is_dsi_present(struct drm_i915_private *dev_priv, enum port *port);
-<<<<<<< HEAD
-=======
 bool intel_bios_is_port_hpd_inverted(struct drm_i915_private *dev_priv,
 				     enum port port);
->>>>>>> ba3150ac
 
 /* intel_opregion.c */
 #ifdef CONFIG_ACPI
