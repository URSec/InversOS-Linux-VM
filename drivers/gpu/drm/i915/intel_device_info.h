--- conflicted
+++ resolved
@@ -137,11 +137,8 @@
 	func(needs_compact_pt); \
 	func(gpu_reset_clobbers_display); \
 	func(has_reset_engine); \
-<<<<<<< HEAD
 	func(has_4tile); \
-=======
 	func(has_flat_ccs); \
->>>>>>> 31231092
 	func(has_global_mocs); \
 	func(has_gt_uc); \
 	func(has_guc_deprivilege); \
