// SPDX-License-Identifier: GPL-2.0-only
/*
 * Qualcomm ADSP/SLPI Peripheral Image Loader for MSM8974 and MSM8996
 *
 * Copyright (C) 2016 Linaro Ltd
 * Copyright (C) 2014 Sony Mobile Communications AB
 * Copyright (c) 2012-2013, The Linux Foundation. All rights reserved.
 */

#include <linux/clk.h>
#include <linux/firmware.h>
#include <linux/interrupt.h>
#include <linux/kernel.h>
#include <linux/module.h>
#include <linux/of_address.h>
#include <linux/of_device.h>
#include <linux/platform_device.h>
#include <linux/pm_domain.h>
#include <linux/pm_runtime.h>
#include <linux/qcom_scm.h>
#include <linux/regulator/consumer.h>
#include <linux/remoteproc.h>
#include <linux/soc/qcom/mdt_loader.h>
#include <linux/soc/qcom/smem.h>
#include <linux/soc/qcom/smem_state.h>

#include "qcom_common.h"
#include "qcom_pil_info.h"
#include "qcom_q6v5.h"
#include "remoteproc_internal.h"

struct adsp_data {
	int crash_reason_smem;
	const char *firmware_name;
	int pas_id;
	unsigned int minidump_id;
	bool has_aggre2_clk;
	bool auto_boot;

	char **proxy_pd_names;

	const char *load_state;
	const char *ssr_name;
	const char *sysmon_name;
	int ssctl_id;
};

struct qcom_adsp {
	struct device *dev;
	struct rproc *rproc;

	struct qcom_q6v5 q6v5;

	struct clk *xo;
	struct clk *aggre2_clk;

	struct regulator *cx_supply;
	struct regulator *px_supply;

	struct device *proxy_pds[3];

	int proxy_pd_count;

	int pas_id;
	unsigned int minidump_id;
	int crash_reason_smem;
	bool has_aggre2_clk;
	const char *info_name;

	struct completion start_done;
	struct completion stop_done;

	phys_addr_t mem_phys;
	phys_addr_t mem_reloc;
	void *mem_region;
	size_t mem_size;

	struct qcom_rproc_glink glink_subdev;
	struct qcom_rproc_subdev smd_subdev;
	struct qcom_rproc_ssr ssr_subdev;
	struct qcom_sysmon *sysmon;
};

static void adsp_minidump(struct rproc *rproc)
{
	struct qcom_adsp *adsp = rproc->priv;

	qcom_minidump(rproc, adsp->minidump_id);
}

static int adsp_pds_enable(struct qcom_adsp *adsp, struct device **pds,
			   size_t pd_count)
{
	int ret;
	int i;

	for (i = 0; i < pd_count; i++) {
		dev_pm_genpd_set_performance_state(pds[i], INT_MAX);
		ret = pm_runtime_get_sync(pds[i]);
		if (ret < 0) {
			pm_runtime_put_noidle(pds[i]);
			dev_pm_genpd_set_performance_state(pds[i], 0);
			goto unroll_pd_votes;
		}
	}

	return 0;

unroll_pd_votes:
	for (i--; i >= 0; i--) {
		dev_pm_genpd_set_performance_state(pds[i], 0);
		pm_runtime_put(pds[i]);
	}

	return ret;
};

static void adsp_pds_disable(struct qcom_adsp *adsp, struct device **pds,
			     size_t pd_count)
{
	int i;

	for (i = 0; i < pd_count; i++) {
		dev_pm_genpd_set_performance_state(pds[i], 0);
		pm_runtime_put(pds[i]);
	}
}

static int adsp_load(struct rproc *rproc, const struct firmware *fw)
{
	struct qcom_adsp *adsp = (struct qcom_adsp *)rproc->priv;
	int ret;

	ret = qcom_mdt_load(adsp->dev, fw, rproc->firmware, adsp->pas_id,
			    adsp->mem_region, adsp->mem_phys, adsp->mem_size,
			    &adsp->mem_reloc);
	if (ret)
		return ret;

	qcom_pil_info_store(adsp->info_name, adsp->mem_phys, adsp->mem_size);

	return 0;
}

static int adsp_start(struct rproc *rproc)
{
	struct qcom_adsp *adsp = (struct qcom_adsp *)rproc->priv;
	int ret;

	ret = qcom_q6v5_prepare(&adsp->q6v5);
	if (ret)
		return ret;

	ret = adsp_pds_enable(adsp, adsp->proxy_pds, adsp->proxy_pd_count);
	if (ret < 0)
		goto disable_irqs;

	ret = clk_prepare_enable(adsp->xo);
	if (ret)
		goto disable_proxy_pds;

	ret = clk_prepare_enable(adsp->aggre2_clk);
	if (ret)
		goto disable_xo_clk;

	ret = regulator_enable(adsp->cx_supply);
	if (ret)
		goto disable_aggre2_clk;

	ret = regulator_enable(adsp->px_supply);
	if (ret)
		goto disable_cx_supply;

	ret = qcom_scm_pas_auth_and_reset(adsp->pas_id);
	if (ret) {
		dev_err(adsp->dev,
			"failed to authenticate image and release reset\n");
		goto disable_px_supply;
	}

	ret = qcom_q6v5_wait_for_start(&adsp->q6v5, msecs_to_jiffies(5000));
	if (ret == -ETIMEDOUT) {
		dev_err(adsp->dev, "start timed out\n");
		qcom_scm_pas_shutdown(adsp->pas_id);
		goto disable_px_supply;
	}

	return 0;

disable_px_supply:
	regulator_disable(adsp->px_supply);
disable_cx_supply:
	regulator_disable(adsp->cx_supply);
disable_aggre2_clk:
	clk_disable_unprepare(adsp->aggre2_clk);
disable_xo_clk:
	clk_disable_unprepare(adsp->xo);
disable_proxy_pds:
	adsp_pds_disable(adsp, adsp->proxy_pds, adsp->proxy_pd_count);
disable_irqs:
	qcom_q6v5_unprepare(&adsp->q6v5);

	return ret;
}

static void qcom_pas_handover(struct qcom_q6v5 *q6v5)
{
	struct qcom_adsp *adsp = container_of(q6v5, struct qcom_adsp, q6v5);

	regulator_disable(adsp->px_supply);
	regulator_disable(adsp->cx_supply);
	clk_disable_unprepare(adsp->aggre2_clk);
	clk_disable_unprepare(adsp->xo);
	adsp_pds_disable(adsp, adsp->proxy_pds, adsp->proxy_pd_count);
}

static int adsp_stop(struct rproc *rproc)
{
	struct qcom_adsp *adsp = (struct qcom_adsp *)rproc->priv;
	int handover;
	int ret;

	ret = qcom_q6v5_request_stop(&adsp->q6v5, adsp->sysmon);
	if (ret == -ETIMEDOUT)
		dev_err(adsp->dev, "timed out on wait\n");

	ret = qcom_scm_pas_shutdown(adsp->pas_id);
	if (ret)
		dev_err(adsp->dev, "failed to shutdown: %d\n", ret);

	handover = qcom_q6v5_unprepare(&adsp->q6v5);
	if (handover)
		qcom_pas_handover(&adsp->q6v5);

	return ret;
}

static void *adsp_da_to_va(struct rproc *rproc, u64 da, size_t len, bool *is_iomem)
{
	struct qcom_adsp *adsp = (struct qcom_adsp *)rproc->priv;
	int offset;

	offset = da - adsp->mem_reloc;
	if (offset < 0 || offset + len > adsp->mem_size)
		return NULL;

	return adsp->mem_region + offset;
}

static unsigned long adsp_panic(struct rproc *rproc)
{
	struct qcom_adsp *adsp = (struct qcom_adsp *)rproc->priv;

	return qcom_q6v5_panic(&adsp->q6v5);
}

static const struct rproc_ops adsp_ops = {
	.start = adsp_start,
	.stop = adsp_stop,
	.da_to_va = adsp_da_to_va,
	.parse_fw = qcom_register_dump_segments,
	.load = adsp_load,
	.panic = adsp_panic,
};

static const struct rproc_ops adsp_minidump_ops = {
	.start = adsp_start,
	.stop = adsp_stop,
	.da_to_va = adsp_da_to_va,
	.load = adsp_load,
	.panic = adsp_panic,
	.coredump = adsp_minidump,
};

static int adsp_init_clock(struct qcom_adsp *adsp)
{
	int ret;

	adsp->xo = devm_clk_get(adsp->dev, "xo");
	if (IS_ERR(adsp->xo)) {
		ret = PTR_ERR(adsp->xo);
		if (ret != -EPROBE_DEFER)
			dev_err(adsp->dev, "failed to get xo clock");
		return ret;
	}

	if (adsp->has_aggre2_clk) {
		adsp->aggre2_clk = devm_clk_get(adsp->dev, "aggre2");
		if (IS_ERR(adsp->aggre2_clk)) {
			ret = PTR_ERR(adsp->aggre2_clk);
			if (ret != -EPROBE_DEFER)
				dev_err(adsp->dev,
					"failed to get aggre2 clock");
			return ret;
		}
	}

	return 0;
}

static int adsp_init_regulator(struct qcom_adsp *adsp)
{
	adsp->cx_supply = devm_regulator_get(adsp->dev, "cx");
	if (IS_ERR(adsp->cx_supply))
		return PTR_ERR(adsp->cx_supply);

	regulator_set_load(adsp->cx_supply, 100000);

	adsp->px_supply = devm_regulator_get(adsp->dev, "px");
	return PTR_ERR_OR_ZERO(adsp->px_supply);
}

static int adsp_pds_attach(struct device *dev, struct device **devs,
			   char **pd_names)
{
	size_t num_pds = 0;
	int ret;
	int i;

	if (!pd_names)
		return 0;

	/* Handle single power domain */
	if (dev->pm_domain) {
		devs[0] = dev;
		pm_runtime_enable(dev);
		return 1;
	}

	while (pd_names[num_pds])
		num_pds++;

	for (i = 0; i < num_pds; i++) {
		devs[i] = dev_pm_domain_attach_by_name(dev, pd_names[i]);
		if (IS_ERR_OR_NULL(devs[i])) {
			ret = PTR_ERR(devs[i]) ? : -ENODATA;
			goto unroll_attach;
		}
	}

	return num_pds;

unroll_attach:
	for (i--; i >= 0; i--)
		dev_pm_domain_detach(devs[i], false);

	return ret;
};

static void adsp_pds_detach(struct qcom_adsp *adsp, struct device **pds,
			    size_t pd_count)
{
	struct device *dev = adsp->dev;
	int i;

	/* Handle single power domain */
	if (dev->pm_domain && pd_count) {
		pm_runtime_disable(dev);
		return;
	}

	for (i = 0; i < pd_count; i++)
		dev_pm_domain_detach(pds[i], false);
}

static int adsp_alloc_memory_region(struct qcom_adsp *adsp)
{
	struct device_node *node;
	struct resource r;
	int ret;

	node = of_parse_phandle(adsp->dev->of_node, "memory-region", 0);
	if (!node) {
		dev_err(adsp->dev, "no memory-region specified\n");
		return -EINVAL;
	}

	ret = of_address_to_resource(node, 0, &r);
	if (ret)
		return ret;

	adsp->mem_phys = adsp->mem_reloc = r.start;
	adsp->mem_size = resource_size(&r);
	adsp->mem_region = devm_ioremap_wc(adsp->dev, adsp->mem_phys, adsp->mem_size);
	if (!adsp->mem_region) {
		dev_err(adsp->dev, "unable to map memory region: %pa+%zx\n",
			&r.start, adsp->mem_size);
		return -EBUSY;
	}

	return 0;
}

static int adsp_probe(struct platform_device *pdev)
{
	const struct adsp_data *desc;
	struct qcom_adsp *adsp;
	struct rproc *rproc;
	const char *fw_name;
	const struct rproc_ops *ops = &adsp_ops;
	int ret;

	desc = of_device_get_match_data(&pdev->dev);
	if (!desc)
		return -EINVAL;

	if (!qcom_scm_is_available())
		return -EPROBE_DEFER;

	fw_name = desc->firmware_name;
	ret = of_property_read_string(pdev->dev.of_node, "firmware-name",
				      &fw_name);
	if (ret < 0 && ret != -EINVAL)
		return ret;

	if (desc->minidump_id)
		ops = &adsp_minidump_ops;

	rproc = rproc_alloc(&pdev->dev, pdev->name, ops, fw_name, sizeof(*adsp));

	if (!rproc) {
		dev_err(&pdev->dev, "unable to allocate remoteproc\n");
		return -ENOMEM;
	}

	rproc->auto_boot = desc->auto_boot;
	rproc_coredump_set_elf_info(rproc, ELFCLASS32, EM_NONE);

	adsp = (struct qcom_adsp *)rproc->priv;
	adsp->dev = &pdev->dev;
	adsp->rproc = rproc;
	adsp->minidump_id = desc->minidump_id;
	adsp->pas_id = desc->pas_id;
	adsp->has_aggre2_clk = desc->has_aggre2_clk;
	adsp->info_name = desc->sysmon_name;
	platform_set_drvdata(pdev, adsp);

	device_wakeup_enable(adsp->dev);

	ret = adsp_alloc_memory_region(adsp);
	if (ret)
		goto free_rproc;

	ret = adsp_init_clock(adsp);
	if (ret)
		goto free_rproc;

	ret = adsp_init_regulator(adsp);
	if (ret)
		goto free_rproc;

	ret = adsp_pds_attach(&pdev->dev, adsp->proxy_pds,
			      desc->proxy_pd_names);
	if (ret < 0)
		goto free_rproc;
	adsp->proxy_pd_count = ret;

	ret = qcom_q6v5_init(&adsp->q6v5, pdev, rproc, desc->crash_reason_smem, desc->load_state,
			     qcom_pas_handover);
	if (ret)
		goto detach_proxy_pds;

	qcom_add_glink_subdev(rproc, &adsp->glink_subdev, desc->ssr_name);
	qcom_add_smd_subdev(rproc, &adsp->smd_subdev);
	qcom_add_ssr_subdev(rproc, &adsp->ssr_subdev, desc->ssr_name);
	adsp->sysmon = qcom_add_sysmon_subdev(rproc,
					      desc->sysmon_name,
					      desc->ssctl_id);
	if (IS_ERR(adsp->sysmon)) {
		ret = PTR_ERR(adsp->sysmon);
		goto detach_proxy_pds;
	}

	ret = rproc_add(rproc);
	if (ret)
		goto detach_proxy_pds;

	return 0;

detach_proxy_pds:
	adsp_pds_detach(adsp, adsp->proxy_pds, adsp->proxy_pd_count);
free_rproc:
	rproc_free(rproc);

	return ret;
}

static int adsp_remove(struct platform_device *pdev)
{
	struct qcom_adsp *adsp = platform_get_drvdata(pdev);

	rproc_del(adsp->rproc);

	qcom_q6v5_deinit(&adsp->q6v5);
	qcom_remove_glink_subdev(adsp->rproc, &adsp->glink_subdev);
	qcom_remove_sysmon_subdev(adsp->sysmon);
	qcom_remove_smd_subdev(adsp->rproc, &adsp->smd_subdev);
	qcom_remove_ssr_subdev(adsp->rproc, &adsp->ssr_subdev);
	rproc_free(adsp->rproc);

	return 0;
}

static const struct adsp_data adsp_resource_init = {
		.crash_reason_smem = 423,
		.firmware_name = "adsp.mdt",
		.pas_id = 1,
		.has_aggre2_clk = false,
		.auto_boot = true,
		.ssr_name = "lpass",
		.sysmon_name = "adsp",
		.ssctl_id = 0x14,
};

static const struct adsp_data sdm845_adsp_resource_init = {
		.crash_reason_smem = 423,
		.firmware_name = "adsp.mdt",
		.pas_id = 1,
		.has_aggre2_clk = false,
		.auto_boot = true,
		.load_state = "adsp",
		.ssr_name = "lpass",
		.sysmon_name = "adsp",
		.ssctl_id = 0x14,
};

<<<<<<< HEAD
=======
static const struct adsp_data sm6350_adsp_resource = {
	.crash_reason_smem = 423,
	.firmware_name = "adsp.mdt",
	.pas_id = 1,
	.has_aggre2_clk = false,
	.auto_boot = true,
	.proxy_pd_names = (char*[]){
		"lcx",
		"lmx",
		NULL
	},
	.load_state = "adsp",
	.ssr_name = "lpass",
	.sysmon_name = "adsp",
	.ssctl_id = 0x14,
};

>>>>>>> 754e0b0e
static const struct adsp_data sm8150_adsp_resource = {
		.crash_reason_smem = 423,
		.firmware_name = "adsp.mdt",
		.pas_id = 1,
		.has_aggre2_clk = false,
		.auto_boot = true,
		.proxy_pd_names = (char*[]){
			"cx",
			NULL
		},
		.load_state = "adsp",
		.ssr_name = "lpass",
		.sysmon_name = "adsp",
		.ssctl_id = 0x14,
};

static const struct adsp_data sm8250_adsp_resource = {
	.crash_reason_smem = 423,
	.firmware_name = "adsp.mdt",
	.pas_id = 1,
	.has_aggre2_clk = false,
	.auto_boot = true,
	.proxy_pd_names = (char*[]){
		"lcx",
		"lmx",
		NULL
	},
	.load_state = "adsp",
	.ssr_name = "lpass",
	.sysmon_name = "adsp",
	.ssctl_id = 0x14,
};

static const struct adsp_data sm8350_adsp_resource = {
	.crash_reason_smem = 423,
	.firmware_name = "adsp.mdt",
	.pas_id = 1,
	.has_aggre2_clk = false,
	.auto_boot = true,
	.proxy_pd_names = (char*[]){
		"lcx",
		"lmx",
		NULL
	},
	.load_state = "adsp",
	.ssr_name = "lpass",
	.sysmon_name = "adsp",
	.ssctl_id = 0x14,
};

static const struct adsp_data msm8996_adsp_resource = {
		.crash_reason_smem = 423,
		.firmware_name = "adsp.mdt",
		.pas_id = 1,
		.has_aggre2_clk = false,
		.auto_boot = true,
		.proxy_pd_names = (char*[]){
			"cx",
			NULL
		},
		.ssr_name = "lpass",
		.sysmon_name = "adsp",
		.ssctl_id = 0x14,
};

static const struct adsp_data cdsp_resource_init = {
	.crash_reason_smem = 601,
	.firmware_name = "cdsp.mdt",
	.pas_id = 18,
	.has_aggre2_clk = false,
	.auto_boot = true,
	.ssr_name = "cdsp",
	.sysmon_name = "cdsp",
	.ssctl_id = 0x17,
};

static const struct adsp_data sdm845_cdsp_resource_init = {
<<<<<<< HEAD
	.crash_reason_smem = 601,
	.firmware_name = "cdsp.mdt",
	.pas_id = 18,
	.has_aggre2_clk = false,
	.auto_boot = true,
	.load_state = "cdsp",
	.ssr_name = "cdsp",
	.sysmon_name = "cdsp",
	.ssctl_id = 0x17,
};

static const struct adsp_data sm8150_cdsp_resource = {
=======
>>>>>>> 754e0b0e
	.crash_reason_smem = 601,
	.firmware_name = "cdsp.mdt",
	.pas_id = 18,
	.has_aggre2_clk = false,
	.auto_boot = true,
<<<<<<< HEAD
=======
	.load_state = "cdsp",
	.ssr_name = "cdsp",
	.sysmon_name = "cdsp",
	.ssctl_id = 0x17,
};

static const struct adsp_data sm6350_cdsp_resource = {
	.crash_reason_smem = 601,
	.firmware_name = "cdsp.mdt",
	.pas_id = 18,
	.has_aggre2_clk = false,
	.auto_boot = true,
	.proxy_pd_names = (char*[]){
		"cx",
		"mx",
		NULL
	},
	.load_state = "cdsp",
	.ssr_name = "cdsp",
	.sysmon_name = "cdsp",
	.ssctl_id = 0x17,
};

static const struct adsp_data sm8150_cdsp_resource = {
	.crash_reason_smem = 601,
	.firmware_name = "cdsp.mdt",
	.pas_id = 18,
	.has_aggre2_clk = false,
	.auto_boot = true,
>>>>>>> 754e0b0e
	.proxy_pd_names = (char*[]){
		"cx",
		NULL
	},
	.load_state = "cdsp",
	.ssr_name = "cdsp",
	.sysmon_name = "cdsp",
	.ssctl_id = 0x17,
};

static const struct adsp_data sm8250_cdsp_resource = {
	.crash_reason_smem = 601,
	.firmware_name = "cdsp.mdt",
	.pas_id = 18,
	.has_aggre2_clk = false,
	.auto_boot = true,
	.proxy_pd_names = (char*[]){
		"cx",
		NULL
	},
	.load_state = "cdsp",
	.ssr_name = "cdsp",
	.sysmon_name = "cdsp",
	.ssctl_id = 0x17,
};

static const struct adsp_data sm8350_cdsp_resource = {
	.crash_reason_smem = 601,
	.firmware_name = "cdsp.mdt",
	.pas_id = 18,
	.has_aggre2_clk = false,
	.auto_boot = true,
	.proxy_pd_names = (char*[]){
		"cx",
		"mxc",
		NULL
	},
	.load_state = "cdsp",
	.ssr_name = "cdsp",
	.sysmon_name = "cdsp",
	.ssctl_id = 0x17,
};

static const struct adsp_data mpss_resource_init = {
	.crash_reason_smem = 421,
	.firmware_name = "modem.mdt",
	.pas_id = 4,
	.minidump_id = 3,
	.has_aggre2_clk = false,
	.auto_boot = false,
	.proxy_pd_names = (char*[]){
		"cx",
		"mss",
		NULL
	},
	.load_state = "modem",
	.ssr_name = "mpss",
	.sysmon_name = "modem",
	.ssctl_id = 0x12,
};

static const struct adsp_data sc8180x_mpss_resource = {
	.crash_reason_smem = 421,
	.firmware_name = "modem.mdt",
	.pas_id = 4,
	.has_aggre2_clk = false,
	.auto_boot = false,
	.proxy_pd_names = (char*[]){
		"cx",
		NULL
	},
	.load_state = "modem",
	.ssr_name = "mpss",
	.sysmon_name = "modem",
	.ssctl_id = 0x12,
};

static const struct adsp_data slpi_resource_init = {
		.crash_reason_smem = 424,
		.firmware_name = "slpi.mdt",
		.pas_id = 12,
		.has_aggre2_clk = true,
		.auto_boot = true,
		.proxy_pd_names = (char*[]){
			"ssc_cx",
			NULL
		},
		.ssr_name = "dsps",
		.sysmon_name = "slpi",
		.ssctl_id = 0x16,
};

static const struct adsp_data sm8150_slpi_resource = {
		.crash_reason_smem = 424,
		.firmware_name = "slpi.mdt",
		.pas_id = 12,
		.has_aggre2_clk = false,
		.auto_boot = true,
		.proxy_pd_names = (char*[]){
			"lcx",
			"lmx",
			NULL
		},
		.load_state = "slpi",
		.ssr_name = "dsps",
		.sysmon_name = "slpi",
		.ssctl_id = 0x16,
};

static const struct adsp_data sm8250_slpi_resource = {
	.crash_reason_smem = 424,
	.firmware_name = "slpi.mdt",
	.pas_id = 12,
	.has_aggre2_clk = false,
	.auto_boot = true,
	.proxy_pd_names = (char*[]){
		"lcx",
		"lmx",
		NULL
	},
	.load_state = "slpi",
	.ssr_name = "dsps",
	.sysmon_name = "slpi",
	.ssctl_id = 0x16,
};

static const struct adsp_data sm8350_slpi_resource = {
	.crash_reason_smem = 424,
	.firmware_name = "slpi.mdt",
	.pas_id = 12,
	.has_aggre2_clk = false,
	.auto_boot = true,
	.proxy_pd_names = (char*[]){
		"lcx",
		"lmx",
		NULL
	},
	.load_state = "slpi",
	.ssr_name = "dsps",
	.sysmon_name = "slpi",
	.ssctl_id = 0x16,
};

static const struct adsp_data wcss_resource_init = {
	.crash_reason_smem = 421,
	.firmware_name = "wcnss.mdt",
	.pas_id = 6,
	.auto_boot = true,
	.ssr_name = "mpss",
	.sysmon_name = "wcnss",
	.ssctl_id = 0x12,
};

static const struct adsp_data sdx55_mpss_resource = {
	.crash_reason_smem = 421,
	.firmware_name = "modem.mdt",
	.pas_id = 4,
	.has_aggre2_clk = false,
	.auto_boot = true,
	.proxy_pd_names = (char*[]){
		"cx",
		"mss",
		NULL
	},
	.ssr_name = "mpss",
	.sysmon_name = "modem",
	.ssctl_id = 0x22,
};

static const struct of_device_id adsp_of_match[] = {
	{ .compatible = "qcom,msm8974-adsp-pil", .data = &adsp_resource_init},
	{ .compatible = "qcom,msm8996-adsp-pil", .data = &msm8996_adsp_resource},
	{ .compatible = "qcom,msm8996-slpi-pil", .data = &slpi_resource_init},
	{ .compatible = "qcom,msm8998-adsp-pas", .data = &msm8996_adsp_resource},
	{ .compatible = "qcom,msm8998-slpi-pas", .data = &slpi_resource_init},
	{ .compatible = "qcom,qcs404-adsp-pas", .data = &adsp_resource_init },
	{ .compatible = "qcom,qcs404-cdsp-pas", .data = &cdsp_resource_init },
	{ .compatible = "qcom,qcs404-wcss-pas", .data = &wcss_resource_init },
	{ .compatible = "qcom,sc7180-mpss-pas", .data = &mpss_resource_init},
	{ .compatible = "qcom,sc7280-mpss-pas", .data = &mpss_resource_init},
	{ .compatible = "qcom,sc8180x-adsp-pas", .data = &sm8150_adsp_resource},
	{ .compatible = "qcom,sc8180x-cdsp-pas", .data = &sm8150_cdsp_resource},
	{ .compatible = "qcom,sc8180x-mpss-pas", .data = &sc8180x_mpss_resource},
	{ .compatible = "qcom,sdm660-adsp-pas", .data = &adsp_resource_init},
	{ .compatible = "qcom,sdm845-adsp-pas", .data = &sdm845_adsp_resource_init},
	{ .compatible = "qcom,sdm845-cdsp-pas", .data = &sdm845_cdsp_resource_init},
	{ .compatible = "qcom,sdx55-mpss-pas", .data = &sdx55_mpss_resource},
	{ .compatible = "qcom,sm6350-adsp-pas", .data = &sm6350_adsp_resource},
	{ .compatible = "qcom,sm6350-cdsp-pas", .data = &sm6350_cdsp_resource},
	{ .compatible = "qcom,sm6350-mpss-pas", .data = &mpss_resource_init},
	{ .compatible = "qcom,sm8150-adsp-pas", .data = &sm8150_adsp_resource},
	{ .compatible = "qcom,sm8150-cdsp-pas", .data = &sm8150_cdsp_resource},
	{ .compatible = "qcom,sm8150-mpss-pas", .data = &mpss_resource_init},
	{ .compatible = "qcom,sm8150-slpi-pas", .data = &sm8150_slpi_resource},
	{ .compatible = "qcom,sm8250-adsp-pas", .data = &sm8250_adsp_resource},
	{ .compatible = "qcom,sm8250-cdsp-pas", .data = &sm8250_cdsp_resource},
	{ .compatible = "qcom,sm8250-slpi-pas", .data = &sm8250_slpi_resource},
	{ .compatible = "qcom,sm8350-adsp-pas", .data = &sm8350_adsp_resource},
	{ .compatible = "qcom,sm8350-cdsp-pas", .data = &sm8350_cdsp_resource},
	{ .compatible = "qcom,sm8350-slpi-pas", .data = &sm8350_slpi_resource},
	{ .compatible = "qcom,sm8350-mpss-pas", .data = &mpss_resource_init},
	{ },
};
MODULE_DEVICE_TABLE(of, adsp_of_match);

static struct platform_driver adsp_driver = {
	.probe = adsp_probe,
	.remove = adsp_remove,
	.driver = {
		.name = "qcom_q6v5_pas",
		.of_match_table = adsp_of_match,
	},
};

module_platform_driver(adsp_driver);
MODULE_DESCRIPTION("Qualcomm Hexagon v5 Peripheral Authentication Service driver");
MODULE_LICENSE("GPL v2");<|MERGE_RESOLUTION|>--- conflicted
+++ resolved
@@ -524,8 +524,6 @@
 		.ssctl_id = 0x14,
 };
 
-<<<<<<< HEAD
-=======
 static const struct adsp_data sm6350_adsp_resource = {
 	.crash_reason_smem = 423,
 	.firmware_name = "adsp.mdt",
@@ -543,7 +541,6 @@
 	.ssctl_id = 0x14,
 };
 
->>>>>>> 754e0b0e
 static const struct adsp_data sm8150_adsp_resource = {
 		.crash_reason_smem = 423,
 		.firmware_name = "adsp.mdt",
@@ -621,7 +618,6 @@
 };
 
 static const struct adsp_data sdm845_cdsp_resource_init = {
-<<<<<<< HEAD
 	.crash_reason_smem = 601,
 	.firmware_name = "cdsp.mdt",
 	.pas_id = 18,
@@ -633,46 +629,29 @@
 	.ssctl_id = 0x17,
 };
 
-static const struct adsp_data sm8150_cdsp_resource = {
-=======
->>>>>>> 754e0b0e
+static const struct adsp_data sm6350_cdsp_resource = {
 	.crash_reason_smem = 601,
 	.firmware_name = "cdsp.mdt",
 	.pas_id = 18,
 	.has_aggre2_clk = false,
 	.auto_boot = true,
-<<<<<<< HEAD
-=======
+	.proxy_pd_names = (char*[]){
+		"cx",
+		"mx",
+		NULL
+	},
 	.load_state = "cdsp",
 	.ssr_name = "cdsp",
 	.sysmon_name = "cdsp",
 	.ssctl_id = 0x17,
 };
 
-static const struct adsp_data sm6350_cdsp_resource = {
-	.crash_reason_smem = 601,
-	.firmware_name = "cdsp.mdt",
-	.pas_id = 18,
-	.has_aggre2_clk = false,
-	.auto_boot = true,
-	.proxy_pd_names = (char*[]){
-		"cx",
-		"mx",
-		NULL
-	},
-	.load_state = "cdsp",
-	.ssr_name = "cdsp",
-	.sysmon_name = "cdsp",
-	.ssctl_id = 0x17,
-};
-
 static const struct adsp_data sm8150_cdsp_resource = {
 	.crash_reason_smem = 601,
 	.firmware_name = "cdsp.mdt",
 	.pas_id = 18,
 	.has_aggre2_clk = false,
 	.auto_boot = true,
->>>>>>> 754e0b0e
 	.proxy_pd_names = (char*[]){
 		"cx",
 		NULL
