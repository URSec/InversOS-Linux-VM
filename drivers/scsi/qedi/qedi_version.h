--- conflicted
+++ resolved
@@ -4,12 +4,8 @@
  * Copyright (c) 2016 Cavium Inc.
  */
 
-<<<<<<< HEAD
-#define QEDI_MODULE_VERSION	"8.33.0.21"
-=======
 #define QEDI_MODULE_VERSION	"8.37.0.20"
->>>>>>> 0ecfebd2
 #define QEDI_DRIVER_MAJOR_VER		8
 #define QEDI_DRIVER_MINOR_VER		37
 #define QEDI_DRIVER_REV_VER		0
-#define QEDI_DRIVER_ENG_VER		21+#define QEDI_DRIVER_ENG_VER		20