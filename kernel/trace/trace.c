/*
 * ring buffer based function tracer
 *
 * Copyright (C) 2007-2012 Steven Rostedt <srostedt@redhat.com>
 * Copyright (C) 2008 Ingo Molnar <mingo@redhat.com>
 *
 * Originally taken from the RT patch by:
 *    Arnaldo Carvalho de Melo <acme@redhat.com>
 *
 * Based on code from the latency_tracer, that is:
 *  Copyright (C) 2004-2006 Ingo Molnar
 *  Copyright (C) 2004 Nadia Yvette Chambers
 */
#include <linux/ring_buffer.h>
#include <generated/utsrelease.h>
#include <linux/stacktrace.h>
#include <linux/writeback.h>
#include <linux/kallsyms.h>
#include <linux/seq_file.h>
#include <linux/notifier.h>
#include <linux/irqflags.h>
#include <linux/debugfs.h>
#include <linux/pagemap.h>
#include <linux/hardirq.h>
#include <linux/linkage.h>
#include <linux/uaccess.h>
#include <linux/kprobes.h>
#include <linux/ftrace.h>
#include <linux/module.h>
#include <linux/percpu.h>
#include <linux/splice.h>
#include <linux/kdebug.h>
#include <linux/string.h>
#include <linux/rwsem.h>
#include <linux/slab.h>
#include <linux/ctype.h>
#include <linux/init.h>
#include <linux/poll.h>
#include <linux/nmi.h>
#include <linux/fs.h>
#include <linux/sched/rt.h>

#include "trace.h"
#include "trace_output.h"

/*
 * On boot up, the ring buffer is set to the minimum size, so that
 * we do not waste memory on systems that are not using tracing.
 */
bool ring_buffer_expanded;

/*
 * We need to change this state when a selftest is running.
 * A selftest will lurk into the ring-buffer to count the
 * entries inserted during the selftest although some concurrent
 * insertions into the ring-buffer such as trace_printk could occurred
 * at the same time, giving false positive or negative results.
 */
static bool __read_mostly tracing_selftest_running;

/*
 * If a tracer is running, we do not want to run SELFTEST.
 */
bool __read_mostly tracing_selftest_disabled;

/* For tracers that don't implement custom flags */
static struct tracer_opt dummy_tracer_opt[] = {
	{ }
};

static struct tracer_flags dummy_tracer_flags = {
	.val = 0,
	.opts = dummy_tracer_opt
};

static int
dummy_set_flag(struct trace_array *tr, u32 old_flags, u32 bit, int set)
{
	return 0;
}

/*
 * To prevent the comm cache from being overwritten when no
 * tracing is active, only save the comm when a trace event
 * occurred.
 */
static DEFINE_PER_CPU(bool, trace_cmdline_save);

/*
 * Kill all tracing for good (never come back).
 * It is initialized to 1 but will turn to zero if the initialization
 * of the tracer is successful. But that is the only place that sets
 * this back to zero.
 */
static int tracing_disabled = 1;

DEFINE_PER_CPU(int, ftrace_cpu_disabled);

cpumask_var_t __read_mostly	tracing_buffer_mask;

/*
 * ftrace_dump_on_oops - variable to dump ftrace buffer on oops
 *
 * If there is an oops (or kernel panic) and the ftrace_dump_on_oops
 * is set, then ftrace_dump is called. This will output the contents
 * of the ftrace buffers to the console.  This is very useful for
 * capturing traces that lead to crashes and outputing it to a
 * serial console.
 *
 * It is default off, but you can enable it with either specifying
 * "ftrace_dump_on_oops" in the kernel command line, or setting
 * /proc/sys/kernel/ftrace_dump_on_oops
 * Set 1 if you want to dump buffers of all CPUs
 * Set 2 if you want to dump the buffer of the CPU that triggered oops
 */

enum ftrace_dump_mode ftrace_dump_on_oops;

/* When set, tracing will stop when a WARN*() is hit */
int __disable_trace_on_warning;

static int tracing_set_tracer(struct trace_array *tr, const char *buf);

#define MAX_TRACER_SIZE		100
static char bootup_tracer_buf[MAX_TRACER_SIZE] __initdata;
static char *default_bootup_tracer;

static bool allocate_snapshot;

static int __init set_cmdline_ftrace(char *str)
{
	strlcpy(bootup_tracer_buf, str, MAX_TRACER_SIZE);
	default_bootup_tracer = bootup_tracer_buf;
	/* We are using ftrace early, expand it */
	ring_buffer_expanded = true;
	return 1;
}
__setup("ftrace=", set_cmdline_ftrace);

static int __init set_ftrace_dump_on_oops(char *str)
{
	if (*str++ != '=' || !*str) {
		ftrace_dump_on_oops = DUMP_ALL;
		return 1;
	}

	if (!strcmp("orig_cpu", str)) {
		ftrace_dump_on_oops = DUMP_ORIG;
                return 1;
        }

        return 0;
}
__setup("ftrace_dump_on_oops", set_ftrace_dump_on_oops);

static int __init stop_trace_on_warning(char *str)
{
	__disable_trace_on_warning = 1;
	return 1;
}
__setup("traceoff_on_warning=", stop_trace_on_warning);

static int __init boot_alloc_snapshot(char *str)
{
	allocate_snapshot = true;
	/* We also need the main ring buffer expanded */
	ring_buffer_expanded = true;
	return 1;
}
__setup("alloc_snapshot", boot_alloc_snapshot);


static char trace_boot_options_buf[MAX_TRACER_SIZE] __initdata;
static char *trace_boot_options __initdata;

static int __init set_trace_boot_options(char *str)
{
	strlcpy(trace_boot_options_buf, str, MAX_TRACER_SIZE);
	trace_boot_options = trace_boot_options_buf;
	return 0;
}
__setup("trace_options=", set_trace_boot_options);

static char trace_boot_clock_buf[MAX_TRACER_SIZE] __initdata;
static char *trace_boot_clock __initdata;

static int __init set_trace_boot_clock(char *str)
{
	strlcpy(trace_boot_clock_buf, str, MAX_TRACER_SIZE);
	trace_boot_clock = trace_boot_clock_buf;
	return 0;
}
__setup("trace_clock=", set_trace_boot_clock);


unsigned long long ns2usecs(cycle_t nsec)
{
	nsec += 500;
	do_div(nsec, 1000);
	return nsec;
}

/*
 * The global_trace is the descriptor that holds the tracing
 * buffers for the live tracing. For each CPU, it contains
 * a link list of pages that will store trace entries. The
 * page descriptor of the pages in the memory is used to hold
 * the link list by linking the lru item in the page descriptor
 * to each of the pages in the buffer per CPU.
 *
 * For each active CPU there is a data field that holds the
 * pages for the buffer for that CPU. Each CPU has the same number
 * of pages allocated for its buffer.
 */
static struct trace_array	global_trace;

LIST_HEAD(ftrace_trace_arrays);

int trace_array_get(struct trace_array *this_tr)
{
	struct trace_array *tr;
	int ret = -ENODEV;

	mutex_lock(&trace_types_lock);
	list_for_each_entry(tr, &ftrace_trace_arrays, list) {
		if (tr == this_tr) {
			tr->ref++;
			ret = 0;
			break;
		}
	}
	mutex_unlock(&trace_types_lock);

	return ret;
}

static void __trace_array_put(struct trace_array *this_tr)
{
	WARN_ON(!this_tr->ref);
	this_tr->ref--;
}

void trace_array_put(struct trace_array *this_tr)
{
	mutex_lock(&trace_types_lock);
	__trace_array_put(this_tr);
	mutex_unlock(&trace_types_lock);
}

int filter_check_discard(struct ftrace_event_file *file, void *rec,
			 struct ring_buffer *buffer,
			 struct ring_buffer_event *event)
{
	if (unlikely(file->flags & FTRACE_EVENT_FL_FILTERED) &&
	    !filter_match_preds(file->filter, rec)) {
		ring_buffer_discard_commit(buffer, event);
		return 1;
	}

	return 0;
}
EXPORT_SYMBOL_GPL(filter_check_discard);

int call_filter_check_discard(struct ftrace_event_call *call, void *rec,
			      struct ring_buffer *buffer,
			      struct ring_buffer_event *event)
{
	if (unlikely(call->flags & TRACE_EVENT_FL_FILTERED) &&
	    !filter_match_preds(call->filter, rec)) {
		ring_buffer_discard_commit(buffer, event);
		return 1;
	}

	return 0;
}
EXPORT_SYMBOL_GPL(call_filter_check_discard);

static cycle_t buffer_ftrace_now(struct trace_buffer *buf, int cpu)
{
	u64 ts;

	/* Early boot up does not have a buffer yet */
	if (!buf->buffer)
		return trace_clock_local();

	ts = ring_buffer_time_stamp(buf->buffer, cpu);
	ring_buffer_normalize_time_stamp(buf->buffer, cpu, &ts);

	return ts;
}

cycle_t ftrace_now(int cpu)
{
	return buffer_ftrace_now(&global_trace.trace_buffer, cpu);
}

/**
 * tracing_is_enabled - Show if global_trace has been disabled
 *
 * Shows if the global trace has been enabled or not. It uses the
 * mirror flag "buffer_disabled" to be used in fast paths such as for
 * the irqsoff tracer. But it may be inaccurate due to races. If you
 * need to know the accurate state, use tracing_is_on() which is a little
 * slower, but accurate.
 */
int tracing_is_enabled(void)
{
	/*
	 * For quick access (irqsoff uses this in fast path), just
	 * return the mirror variable of the state of the ring buffer.
	 * It's a little racy, but we don't really care.
	 */
	smp_rmb();
	return !global_trace.buffer_disabled;
}

/*
 * trace_buf_size is the size in bytes that is allocated
 * for a buffer. Note, the number of bytes is always rounded
 * to page size.
 *
 * This number is purposely set to a low number of 16384.
 * If the dump on oops happens, it will be much appreciated
 * to not have to wait for all that output. Anyway this can be
 * boot time and run time configurable.
 */
#define TRACE_BUF_SIZE_DEFAULT	1441792UL /* 16384 * 88 (sizeof(entry)) */

static unsigned long		trace_buf_size = TRACE_BUF_SIZE_DEFAULT;

/* trace_types holds a link list of available tracers. */
static struct tracer		*trace_types __read_mostly;

/*
 * trace_types_lock is used to protect the trace_types list.
 */
DEFINE_MUTEX(trace_types_lock);

/*
 * serialize the access of the ring buffer
 *
 * ring buffer serializes readers, but it is low level protection.
 * The validity of the events (which returns by ring_buffer_peek() ..etc)
 * are not protected by ring buffer.
 *
 * The content of events may become garbage if we allow other process consumes
 * these events concurrently:
 *   A) the page of the consumed events may become a normal page
 *      (not reader page) in ring buffer, and this page will be rewrited
 *      by events producer.
 *   B) The page of the consumed events may become a page for splice_read,
 *      and this page will be returned to system.
 *
 * These primitives allow multi process access to different cpu ring buffer
 * concurrently.
 *
 * These primitives don't distinguish read-only and read-consume access.
 * Multi read-only access are also serialized.
 */

#ifdef CONFIG_SMP
static DECLARE_RWSEM(all_cpu_access_lock);
static DEFINE_PER_CPU(struct mutex, cpu_access_lock);

static inline void trace_access_lock(int cpu)
{
	if (cpu == RING_BUFFER_ALL_CPUS) {
		/* gain it for accessing the whole ring buffer. */
		down_write(&all_cpu_access_lock);
	} else {
		/* gain it for accessing a cpu ring buffer. */

		/* Firstly block other trace_access_lock(RING_BUFFER_ALL_CPUS). */
		down_read(&all_cpu_access_lock);

		/* Secondly block other access to this @cpu ring buffer. */
		mutex_lock(&per_cpu(cpu_access_lock, cpu));
	}
}

static inline void trace_access_unlock(int cpu)
{
	if (cpu == RING_BUFFER_ALL_CPUS) {
		up_write(&all_cpu_access_lock);
	} else {
		mutex_unlock(&per_cpu(cpu_access_lock, cpu));
		up_read(&all_cpu_access_lock);
	}
}

static inline void trace_access_lock_init(void)
{
	int cpu;

	for_each_possible_cpu(cpu)
		mutex_init(&per_cpu(cpu_access_lock, cpu));
}

#else

static DEFINE_MUTEX(access_lock);

static inline void trace_access_lock(int cpu)
{
	(void)cpu;
	mutex_lock(&access_lock);
}

static inline void trace_access_unlock(int cpu)
{
	(void)cpu;
	mutex_unlock(&access_lock);
}

static inline void trace_access_lock_init(void)
{
}

#endif

/* trace_flags holds trace_options default values */
unsigned long trace_flags = TRACE_ITER_PRINT_PARENT | TRACE_ITER_PRINTK |
	TRACE_ITER_ANNOTATE | TRACE_ITER_CONTEXT_INFO | TRACE_ITER_SLEEP_TIME |
	TRACE_ITER_GRAPH_TIME | TRACE_ITER_RECORD_CMD | TRACE_ITER_OVERWRITE |
	TRACE_ITER_IRQ_INFO | TRACE_ITER_MARKERS | TRACE_ITER_FUNCTION;

static void tracer_tracing_on(struct trace_array *tr)
{
	if (tr->trace_buffer.buffer)
		ring_buffer_record_on(tr->trace_buffer.buffer);
	/*
	 * This flag is looked at when buffers haven't been allocated
	 * yet, or by some tracers (like irqsoff), that just want to
	 * know if the ring buffer has been disabled, but it can handle
	 * races of where it gets disabled but we still do a record.
	 * As the check is in the fast path of the tracers, it is more
	 * important to be fast than accurate.
	 */
	tr->buffer_disabled = 0;
	/* Make the flag seen by readers */
	smp_wmb();
}

/**
 * tracing_on - enable tracing buffers
 *
 * This function enables tracing buffers that may have been
 * disabled with tracing_off.
 */
void tracing_on(void)
{
	tracer_tracing_on(&global_trace);
}
EXPORT_SYMBOL_GPL(tracing_on);

/**
 * __trace_puts - write a constant string into the trace buffer.
 * @ip:	   The address of the caller
 * @str:   The constant string to write
 * @size:  The size of the string.
 */
int __trace_puts(unsigned long ip, const char *str, int size)
{
	struct ring_buffer_event *event;
	struct ring_buffer *buffer;
	struct print_entry *entry;
	unsigned long irq_flags;
	int alloc;
	int pc;

	if (!(trace_flags & TRACE_ITER_PRINTK))
		return 0;

	pc = preempt_count();

	if (unlikely(tracing_selftest_running || tracing_disabled))
		return 0;

	alloc = sizeof(*entry) + size + 2; /* possible \n added */

	local_save_flags(irq_flags);
	buffer = global_trace.trace_buffer.buffer;
	event = trace_buffer_lock_reserve(buffer, TRACE_PRINT, alloc, 
					  irq_flags, pc);
	if (!event)
		return 0;

	entry = ring_buffer_event_data(event);
	entry->ip = ip;

	memcpy(&entry->buf, str, size);

	/* Add a newline if necessary */
	if (entry->buf[size - 1] != '\n') {
		entry->buf[size] = '\n';
		entry->buf[size + 1] = '\0';
	} else
		entry->buf[size] = '\0';

	__buffer_unlock_commit(buffer, event);
	ftrace_trace_stack(buffer, irq_flags, 4, pc);

	return size;
}
EXPORT_SYMBOL_GPL(__trace_puts);

/**
 * __trace_bputs - write the pointer to a constant string into trace buffer
 * @ip:	   The address of the caller
 * @str:   The constant string to write to the buffer to
 */
int __trace_bputs(unsigned long ip, const char *str)
{
	struct ring_buffer_event *event;
	struct ring_buffer *buffer;
	struct bputs_entry *entry;
	unsigned long irq_flags;
	int size = sizeof(struct bputs_entry);
	int pc;

	if (!(trace_flags & TRACE_ITER_PRINTK))
		return 0;

	pc = preempt_count();

	if (unlikely(tracing_selftest_running || tracing_disabled))
		return 0;

	local_save_flags(irq_flags);
	buffer = global_trace.trace_buffer.buffer;
	event = trace_buffer_lock_reserve(buffer, TRACE_BPUTS, size,
					  irq_flags, pc);
	if (!event)
		return 0;

	entry = ring_buffer_event_data(event);
	entry->ip			= ip;
	entry->str			= str;

	__buffer_unlock_commit(buffer, event);
	ftrace_trace_stack(buffer, irq_flags, 4, pc);

	return 1;
}
EXPORT_SYMBOL_GPL(__trace_bputs);

#ifdef CONFIG_TRACER_SNAPSHOT
/**
 * trace_snapshot - take a snapshot of the current buffer.
 *
 * This causes a swap between the snapshot buffer and the current live
 * tracing buffer. You can use this to take snapshots of the live
 * trace when some condition is triggered, but continue to trace.
 *
 * Note, make sure to allocate the snapshot with either
 * a tracing_snapshot_alloc(), or by doing it manually
 * with: echo 1 > /sys/kernel/debug/tracing/snapshot
 *
 * If the snapshot buffer is not allocated, it will stop tracing.
 * Basically making a permanent snapshot.
 */
void tracing_snapshot(void)
{
	struct trace_array *tr = &global_trace;
	struct tracer *tracer = tr->current_trace;
	unsigned long flags;

	if (in_nmi()) {
		internal_trace_puts("*** SNAPSHOT CALLED FROM NMI CONTEXT ***\n");
		internal_trace_puts("*** snapshot is being ignored        ***\n");
		return;
	}

	if (!tr->allocated_snapshot) {
		internal_trace_puts("*** SNAPSHOT NOT ALLOCATED ***\n");
		internal_trace_puts("*** stopping trace here!   ***\n");
		tracing_off();
		return;
	}

	/* Note, snapshot can not be used when the tracer uses it */
	if (tracer->use_max_tr) {
		internal_trace_puts("*** LATENCY TRACER ACTIVE ***\n");
		internal_trace_puts("*** Can not use snapshot (sorry) ***\n");
		return;
	}

	local_irq_save(flags);
	update_max_tr(tr, current, smp_processor_id());
	local_irq_restore(flags);
}
EXPORT_SYMBOL_GPL(tracing_snapshot);

static int resize_buffer_duplicate_size(struct trace_buffer *trace_buf,
					struct trace_buffer *size_buf, int cpu_id);
static void set_buffer_entries(struct trace_buffer *buf, unsigned long val);

static int alloc_snapshot(struct trace_array *tr)
{
	int ret;

	if (!tr->allocated_snapshot) {

		/* allocate spare buffer */
		ret = resize_buffer_duplicate_size(&tr->max_buffer,
				   &tr->trace_buffer, RING_BUFFER_ALL_CPUS);
		if (ret < 0)
			return ret;

		tr->allocated_snapshot = true;
	}

	return 0;
}

static void free_snapshot(struct trace_array *tr)
{
	/*
	 * We don't free the ring buffer. instead, resize it because
	 * The max_tr ring buffer has some state (e.g. ring->clock) and
	 * we want preserve it.
	 */
	ring_buffer_resize(tr->max_buffer.buffer, 1, RING_BUFFER_ALL_CPUS);
	set_buffer_entries(&tr->max_buffer, 1);
	tracing_reset_online_cpus(&tr->max_buffer);
	tr->allocated_snapshot = false;
}

/**
 * tracing_alloc_snapshot - allocate snapshot buffer.
 *
 * This only allocates the snapshot buffer if it isn't already
 * allocated - it doesn't also take a snapshot.
 *
 * This is meant to be used in cases where the snapshot buffer needs
 * to be set up for events that can't sleep but need to be able to
 * trigger a snapshot.
 */
int tracing_alloc_snapshot(void)
{
	struct trace_array *tr = &global_trace;
	int ret;

	ret = alloc_snapshot(tr);
	WARN_ON(ret < 0);

	return ret;
}
EXPORT_SYMBOL_GPL(tracing_alloc_snapshot);

/**
 * trace_snapshot_alloc - allocate and take a snapshot of the current buffer.
 *
 * This is similar to trace_snapshot(), but it will allocate the
 * snapshot buffer if it isn't already allocated. Use this only
 * where it is safe to sleep, as the allocation may sleep.
 *
 * This causes a swap between the snapshot buffer and the current live
 * tracing buffer. You can use this to take snapshots of the live
 * trace when some condition is triggered, but continue to trace.
 */
void tracing_snapshot_alloc(void)
{
	int ret;

	ret = tracing_alloc_snapshot();
	if (ret < 0)
		return;

	tracing_snapshot();
}
EXPORT_SYMBOL_GPL(tracing_snapshot_alloc);
#else
void tracing_snapshot(void)
{
	WARN_ONCE(1, "Snapshot feature not enabled, but internal snapshot used");
}
EXPORT_SYMBOL_GPL(tracing_snapshot);
int tracing_alloc_snapshot(void)
{
	WARN_ONCE(1, "Snapshot feature not enabled, but snapshot allocation used");
	return -ENODEV;
}
EXPORT_SYMBOL_GPL(tracing_alloc_snapshot);
void tracing_snapshot_alloc(void)
{
	/* Give warning */
	tracing_snapshot();
}
EXPORT_SYMBOL_GPL(tracing_snapshot_alloc);
#endif /* CONFIG_TRACER_SNAPSHOT */

static void tracer_tracing_off(struct trace_array *tr)
{
	if (tr->trace_buffer.buffer)
		ring_buffer_record_off(tr->trace_buffer.buffer);
	/*
	 * This flag is looked at when buffers haven't been allocated
	 * yet, or by some tracers (like irqsoff), that just want to
	 * know if the ring buffer has been disabled, but it can handle
	 * races of where it gets disabled but we still do a record.
	 * As the check is in the fast path of the tracers, it is more
	 * important to be fast than accurate.
	 */
	tr->buffer_disabled = 1;
	/* Make the flag seen by readers */
	smp_wmb();
}

/**
 * tracing_off - turn off tracing buffers
 *
 * This function stops the tracing buffers from recording data.
 * It does not disable any overhead the tracers themselves may
 * be causing. This function simply causes all recording to
 * the ring buffers to fail.
 */
void tracing_off(void)
{
	tracer_tracing_off(&global_trace);
}
EXPORT_SYMBOL_GPL(tracing_off);

void disable_trace_on_warning(void)
{
	if (__disable_trace_on_warning)
		tracing_off();
}

/**
 * tracer_tracing_is_on - show real state of ring buffer enabled
 * @tr : the trace array to know if ring buffer is enabled
 *
 * Shows real state of the ring buffer if it is enabled or not.
 */
static int tracer_tracing_is_on(struct trace_array *tr)
{
	if (tr->trace_buffer.buffer)
		return ring_buffer_record_is_on(tr->trace_buffer.buffer);
	return !tr->buffer_disabled;
}

/**
 * tracing_is_on - show state of ring buffers enabled
 */
int tracing_is_on(void)
{
	return tracer_tracing_is_on(&global_trace);
}
EXPORT_SYMBOL_GPL(tracing_is_on);

static int __init set_buf_size(char *str)
{
	unsigned long buf_size;

	if (!str)
		return 0;
	buf_size = memparse(str, &str);
	/* nr_entries can not be zero */
	if (buf_size == 0)
		return 0;
	trace_buf_size = buf_size;
	return 1;
}
__setup("trace_buf_size=", set_buf_size);

static int __init set_tracing_thresh(char *str)
{
	unsigned long threshold;
	int ret;

	if (!str)
		return 0;
	ret = kstrtoul(str, 0, &threshold);
	if (ret < 0)
		return 0;
	tracing_thresh = threshold * 1000;
	return 1;
}
__setup("tracing_thresh=", set_tracing_thresh);

unsigned long nsecs_to_usecs(unsigned long nsecs)
{
	return nsecs / 1000;
}

/* These must match the bit postions in trace_iterator_flags */
static const char *trace_options[] = {
	"print-parent",
	"sym-offset",
	"sym-addr",
	"verbose",
	"raw",
	"hex",
	"bin",
	"block",
	"stacktrace",
	"trace_printk",
	"ftrace_preempt",
	"branch",
	"annotate",
	"userstacktrace",
	"sym-userobj",
	"printk-msg-only",
	"context-info",
	"latency-format",
	"sleep-time",
	"graph-time",
	"record-cmd",
	"overwrite",
	"disable_on_free",
	"irq-info",
	"markers",
	"function-trace",
	NULL
};

static struct {
	u64 (*func)(void);
	const char *name;
	int in_ns;		/* is this clock in nanoseconds? */
} trace_clocks[] = {
<<<<<<< HEAD
	{ trace_clock_local,	"local",	1 },
	{ trace_clock_global,	"global",	1 },
	{ trace_clock_counter,	"counter",	0 },
	{ trace_clock_jiffies,	"uptime",	0 },
	{ trace_clock,		"perf",		1 },
=======
	{ trace_clock_local,		"local",	1 },
	{ trace_clock_global,		"global",	1 },
	{ trace_clock_counter,		"counter",	0 },
	{ trace_clock_jiffies,		"uptime",	0 },
	{ trace_clock,			"perf",		1 },
	{ ktime_get_mono_fast_ns,	"mono",		1 },
>>>>>>> bfe01a5b
	ARCH_TRACE_CLOCKS
};

/*
 * trace_parser_get_init - gets the buffer for trace parser
 */
int trace_parser_get_init(struct trace_parser *parser, int size)
{
	memset(parser, 0, sizeof(*parser));

	parser->buffer = kmalloc(size, GFP_KERNEL);
	if (!parser->buffer)
		return 1;

	parser->size = size;
	return 0;
}

/*
 * trace_parser_put - frees the buffer for trace parser
 */
void trace_parser_put(struct trace_parser *parser)
{
	kfree(parser->buffer);
}

/*
 * trace_get_user - reads the user input string separated by  space
 * (matched by isspace(ch))
 *
 * For each string found the 'struct trace_parser' is updated,
 * and the function returns.
 *
 * Returns number of bytes read.
 *
 * See kernel/trace/trace.h for 'struct trace_parser' details.
 */
int trace_get_user(struct trace_parser *parser, const char __user *ubuf,
	size_t cnt, loff_t *ppos)
{
	char ch;
	size_t read = 0;
	ssize_t ret;

	if (!*ppos)
		trace_parser_clear(parser);

	ret = get_user(ch, ubuf++);
	if (ret)
		goto out;

	read++;
	cnt--;

	/*
	 * The parser is not finished with the last write,
	 * continue reading the user input without skipping spaces.
	 */
	if (!parser->cont) {
		/* skip white space */
		while (cnt && isspace(ch)) {
			ret = get_user(ch, ubuf++);
			if (ret)
				goto out;
			read++;
			cnt--;
		}

		/* only spaces were written */
		if (isspace(ch)) {
			*ppos += read;
			ret = read;
			goto out;
		}

		parser->idx = 0;
	}

	/* read the non-space input */
	while (cnt && !isspace(ch)) {
		if (parser->idx < parser->size - 1)
			parser->buffer[parser->idx++] = ch;
		else {
			ret = -EINVAL;
			goto out;
		}
		ret = get_user(ch, ubuf++);
		if (ret)
			goto out;
		read++;
		cnt--;
	}

	/* We either got finished input or we have to wait for another call. */
	if (isspace(ch)) {
		parser->buffer[parser->idx] = 0;
		parser->cont = false;
	} else if (parser->idx < parser->size - 1) {
		parser->cont = true;
		parser->buffer[parser->idx++] = ch;
	} else {
		ret = -EINVAL;
		goto out;
	}

	*ppos += read;
	ret = read;

out:
	return ret;
}

static ssize_t trace_seq_to_buffer(struct trace_seq *s, void *buf, size_t cnt)
{
	int len;

	if (s->len <= s->readpos)
		return -EBUSY;

	len = s->len - s->readpos;
	if (cnt > len)
		cnt = len;
	memcpy(buf, s->buffer + s->readpos, cnt);

	s->readpos += cnt;
	return cnt;
}

unsigned long __read_mostly	tracing_thresh;

#ifdef CONFIG_TRACER_MAX_TRACE
/*
 * Copy the new maximum trace into the separate maximum-trace
 * structure. (this way the maximum trace is permanently saved,
 * for later retrieval via /sys/kernel/debug/tracing/latency_trace)
 */
static void
__update_max_tr(struct trace_array *tr, struct task_struct *tsk, int cpu)
{
	struct trace_buffer *trace_buf = &tr->trace_buffer;
	struct trace_buffer *max_buf = &tr->max_buffer;
	struct trace_array_cpu *data = per_cpu_ptr(trace_buf->data, cpu);
	struct trace_array_cpu *max_data = per_cpu_ptr(max_buf->data, cpu);

	max_buf->cpu = cpu;
	max_buf->time_start = data->preempt_timestamp;

	max_data->saved_latency = tr->max_latency;
	max_data->critical_start = data->critical_start;
	max_data->critical_end = data->critical_end;

	memcpy(max_data->comm, tsk->comm, TASK_COMM_LEN);
	max_data->pid = tsk->pid;
	/*
	 * If tsk == current, then use current_uid(), as that does not use
	 * RCU. The irq tracer can be called out of RCU scope.
	 */
	if (tsk == current)
		max_data->uid = current_uid();
	else
		max_data->uid = task_uid(tsk);

	max_data->nice = tsk->static_prio - 20 - MAX_RT_PRIO;
	max_data->policy = tsk->policy;
	max_data->rt_priority = tsk->rt_priority;

	/* record this tasks comm */
	tracing_record_cmdline(tsk);
}

/**
 * update_max_tr - snapshot all trace buffers from global_trace to max_tr
 * @tr: tracer
 * @tsk: the task with the latency
 * @cpu: The cpu that initiated the trace.
 *
 * Flip the buffers between the @tr and the max_tr and record information
 * about which task was the cause of this latency.
 */
void
update_max_tr(struct trace_array *tr, struct task_struct *tsk, int cpu)
{
	struct ring_buffer *buf;

	if (tr->stop_count)
		return;

	WARN_ON_ONCE(!irqs_disabled());

	if (!tr->allocated_snapshot) {
		/* Only the nop tracer should hit this when disabling */
		WARN_ON_ONCE(tr->current_trace != &nop_trace);
		return;
	}

	arch_spin_lock(&tr->max_lock);

	buf = tr->trace_buffer.buffer;
	tr->trace_buffer.buffer = tr->max_buffer.buffer;
	tr->max_buffer.buffer = buf;

	__update_max_tr(tr, tsk, cpu);
	arch_spin_unlock(&tr->max_lock);
}

/**
 * update_max_tr_single - only copy one trace over, and reset the rest
 * @tr - tracer
 * @tsk - task with the latency
 * @cpu - the cpu of the buffer to copy.
 *
 * Flip the trace of a single CPU buffer between the @tr and the max_tr.
 */
void
update_max_tr_single(struct trace_array *tr, struct task_struct *tsk, int cpu)
{
	int ret;

	if (tr->stop_count)
		return;

	WARN_ON_ONCE(!irqs_disabled());
	if (!tr->allocated_snapshot) {
		/* Only the nop tracer should hit this when disabling */
		WARN_ON_ONCE(tr->current_trace != &nop_trace);
		return;
	}

	arch_spin_lock(&tr->max_lock);

	ret = ring_buffer_swap_cpu(tr->max_buffer.buffer, tr->trace_buffer.buffer, cpu);

	if (ret == -EBUSY) {
		/*
		 * We failed to swap the buffer due to a commit taking
		 * place on this CPU. We fail to record, but we reset
		 * the max trace buffer (no one writes directly to it)
		 * and flag that it failed.
		 */
		trace_array_printk_buf(tr->max_buffer.buffer, _THIS_IP_,
			"Failed to swap buffers due to commit in progress\n");
	}

	WARN_ON_ONCE(ret && ret != -EAGAIN && ret != -EBUSY);

	__update_max_tr(tr, tsk, cpu);
	arch_spin_unlock(&tr->max_lock);
}
#endif /* CONFIG_TRACER_MAX_TRACE */

static int wait_on_pipe(struct trace_iterator *iter)
{
	/* Iterators are static, they should be filled or empty */
	if (trace_buffer_iter(iter, iter->cpu_file))
		return 0;

	return ring_buffer_wait(iter->trace_buffer->buffer, iter->cpu_file);
}

#ifdef CONFIG_FTRACE_STARTUP_TEST
static int run_tracer_selftest(struct tracer *type)
{
	struct trace_array *tr = &global_trace;
	struct tracer *saved_tracer = tr->current_trace;
	int ret;

	if (!type->selftest || tracing_selftest_disabled)
		return 0;

	/*
	 * Run a selftest on this tracer.
	 * Here we reset the trace buffer, and set the current
	 * tracer to be this tracer. The tracer can then run some
	 * internal tracing to verify that everything is in order.
	 * If we fail, we do not register this tracer.
	 */
	tracing_reset_online_cpus(&tr->trace_buffer);

	tr->current_trace = type;

#ifdef CONFIG_TRACER_MAX_TRACE
	if (type->use_max_tr) {
		/* If we expanded the buffers, make sure the max is expanded too */
		if (ring_buffer_expanded)
			ring_buffer_resize(tr->max_buffer.buffer, trace_buf_size,
					   RING_BUFFER_ALL_CPUS);
		tr->allocated_snapshot = true;
	}
#endif

	/* the test is responsible for initializing and enabling */
	pr_info("Testing tracer %s: ", type->name);
	ret = type->selftest(type, tr);
	/* the test is responsible for resetting too */
	tr->current_trace = saved_tracer;
	if (ret) {
		printk(KERN_CONT "FAILED!\n");
		/* Add the warning after printing 'FAILED' */
		WARN_ON(1);
		return -1;
	}
	/* Only reset on passing, to avoid touching corrupted buffers */
	tracing_reset_online_cpus(&tr->trace_buffer);

#ifdef CONFIG_TRACER_MAX_TRACE
	if (type->use_max_tr) {
		tr->allocated_snapshot = false;

		/* Shrink the max buffer again */
		if (ring_buffer_expanded)
			ring_buffer_resize(tr->max_buffer.buffer, 1,
					   RING_BUFFER_ALL_CPUS);
	}
#endif

	printk(KERN_CONT "PASSED\n");
	return 0;
}
#else
static inline int run_tracer_selftest(struct tracer *type)
{
	return 0;
}
#endif /* CONFIG_FTRACE_STARTUP_TEST */

/**
 * register_tracer - register a tracer with the ftrace system.
 * @type - the plugin for the tracer
 *
 * Register a new plugin tracer.
 */
int register_tracer(struct tracer *type)
{
	struct tracer *t;
	int ret = 0;

	if (!type->name) {
		pr_info("Tracer must have a name\n");
		return -1;
	}

	if (strlen(type->name) >= MAX_TRACER_SIZE) {
		pr_info("Tracer has a name longer than %d\n", MAX_TRACER_SIZE);
		return -1;
	}

	mutex_lock(&trace_types_lock);

	tracing_selftest_running = true;

	for (t = trace_types; t; t = t->next) {
		if (strcmp(type->name, t->name) == 0) {
			/* already found */
			pr_info("Tracer %s already registered\n",
				type->name);
			ret = -1;
			goto out;
		}
	}

	if (!type->set_flag)
		type->set_flag = &dummy_set_flag;
	if (!type->flags)
		type->flags = &dummy_tracer_flags;
	else
		if (!type->flags->opts)
			type->flags->opts = dummy_tracer_opt;

	ret = run_tracer_selftest(type);
	if (ret < 0)
		goto out;

	type->next = trace_types;
	trace_types = type;

 out:
	tracing_selftest_running = false;
	mutex_unlock(&trace_types_lock);

	if (ret || !default_bootup_tracer)
		goto out_unlock;

	if (strncmp(default_bootup_tracer, type->name, MAX_TRACER_SIZE))
		goto out_unlock;

	printk(KERN_INFO "Starting tracer '%s'\n", type->name);
	/* Do we want this tracer to start on bootup? */
	tracing_set_tracer(&global_trace, type->name);
	default_bootup_tracer = NULL;
	/* disable other selftests, since this will break it. */
	tracing_selftest_disabled = true;
#ifdef CONFIG_FTRACE_STARTUP_TEST
	printk(KERN_INFO "Disabling FTRACE selftests due to running tracer '%s'\n",
	       type->name);
#endif

 out_unlock:
	return ret;
}

void tracing_reset(struct trace_buffer *buf, int cpu)
{
	struct ring_buffer *buffer = buf->buffer;

	if (!buffer)
		return;

	ring_buffer_record_disable(buffer);

	/* Make sure all commits have finished */
	synchronize_sched();
	ring_buffer_reset_cpu(buffer, cpu);

	ring_buffer_record_enable(buffer);
}

void tracing_reset_online_cpus(struct trace_buffer *buf)
{
	struct ring_buffer *buffer = buf->buffer;
	int cpu;

	if (!buffer)
		return;

	ring_buffer_record_disable(buffer);

	/* Make sure all commits have finished */
	synchronize_sched();

	buf->time_start = buffer_ftrace_now(buf, buf->cpu);

	for_each_online_cpu(cpu)
		ring_buffer_reset_cpu(buffer, cpu);

	ring_buffer_record_enable(buffer);
}

/* Must have trace_types_lock held */
void tracing_reset_all_online_cpus(void)
{
	struct trace_array *tr;

	list_for_each_entry(tr, &ftrace_trace_arrays, list) {
		tracing_reset_online_cpus(&tr->trace_buffer);
#ifdef CONFIG_TRACER_MAX_TRACE
		tracing_reset_online_cpus(&tr->max_buffer);
#endif
	}
}

#define SAVED_CMDLINES_DEFAULT 128
#define NO_CMDLINE_MAP UINT_MAX
static arch_spinlock_t trace_cmdline_lock = __ARCH_SPIN_LOCK_UNLOCKED;
struct saved_cmdlines_buffer {
	unsigned map_pid_to_cmdline[PID_MAX_DEFAULT+1];
	unsigned *map_cmdline_to_pid;
	unsigned cmdline_num;
	int cmdline_idx;
	char *saved_cmdlines;
};
static struct saved_cmdlines_buffer *savedcmd;

/* temporary disable recording */
static atomic_t trace_record_cmdline_disabled __read_mostly;

static inline char *get_saved_cmdlines(int idx)
{
	return &savedcmd->saved_cmdlines[idx * TASK_COMM_LEN];
}

static inline void set_cmdline(int idx, const char *cmdline)
{
	memcpy(get_saved_cmdlines(idx), cmdline, TASK_COMM_LEN);
}

static int allocate_cmdlines_buffer(unsigned int val,
				    struct saved_cmdlines_buffer *s)
{
	s->map_cmdline_to_pid = kmalloc(val * sizeof(*s->map_cmdline_to_pid),
					GFP_KERNEL);
	if (!s->map_cmdline_to_pid)
		return -ENOMEM;

	s->saved_cmdlines = kmalloc(val * TASK_COMM_LEN, GFP_KERNEL);
	if (!s->saved_cmdlines) {
		kfree(s->map_cmdline_to_pid);
		return -ENOMEM;
	}

	s->cmdline_idx = 0;
	s->cmdline_num = val;
	memset(&s->map_pid_to_cmdline, NO_CMDLINE_MAP,
	       sizeof(s->map_pid_to_cmdline));
	memset(s->map_cmdline_to_pid, NO_CMDLINE_MAP,
	       val * sizeof(*s->map_cmdline_to_pid));

	return 0;
}

static int trace_create_savedcmd(void)
{
	int ret;

	savedcmd = kmalloc(sizeof(*savedcmd), GFP_KERNEL);
	if (!savedcmd)
		return -ENOMEM;

	ret = allocate_cmdlines_buffer(SAVED_CMDLINES_DEFAULT, savedcmd);
	if (ret < 0) {
		kfree(savedcmd);
		savedcmd = NULL;
		return -ENOMEM;
	}

	return 0;
}

int is_tracing_stopped(void)
{
	return global_trace.stop_count;
}

/**
 * tracing_start - quick start of the tracer
 *
 * If tracing is enabled but was stopped by tracing_stop,
 * this will start the tracer back up.
 */
void tracing_start(void)
{
	struct ring_buffer *buffer;
	unsigned long flags;

	if (tracing_disabled)
		return;

	raw_spin_lock_irqsave(&global_trace.start_lock, flags);
	if (--global_trace.stop_count) {
		if (global_trace.stop_count < 0) {
			/* Someone screwed up their debugging */
			WARN_ON_ONCE(1);
			global_trace.stop_count = 0;
		}
		goto out;
	}

	/* Prevent the buffers from switching */
	arch_spin_lock(&global_trace.max_lock);

	buffer = global_trace.trace_buffer.buffer;
	if (buffer)
		ring_buffer_record_enable(buffer);

#ifdef CONFIG_TRACER_MAX_TRACE
	buffer = global_trace.max_buffer.buffer;
	if (buffer)
		ring_buffer_record_enable(buffer);
#endif

	arch_spin_unlock(&global_trace.max_lock);

 out:
	raw_spin_unlock_irqrestore(&global_trace.start_lock, flags);
}

static void tracing_start_tr(struct trace_array *tr)
{
	struct ring_buffer *buffer;
	unsigned long flags;

	if (tracing_disabled)
		return;

	/* If global, we need to also start the max tracer */
	if (tr->flags & TRACE_ARRAY_FL_GLOBAL)
		return tracing_start();

	raw_spin_lock_irqsave(&tr->start_lock, flags);

	if (--tr->stop_count) {
		if (tr->stop_count < 0) {
			/* Someone screwed up their debugging */
			WARN_ON_ONCE(1);
			tr->stop_count = 0;
		}
		goto out;
	}

	buffer = tr->trace_buffer.buffer;
	if (buffer)
		ring_buffer_record_enable(buffer);

 out:
	raw_spin_unlock_irqrestore(&tr->start_lock, flags);
}

/**
 * tracing_stop - quick stop of the tracer
 *
 * Light weight way to stop tracing. Use in conjunction with
 * tracing_start.
 */
void tracing_stop(void)
{
	struct ring_buffer *buffer;
	unsigned long flags;

	raw_spin_lock_irqsave(&global_trace.start_lock, flags);
	if (global_trace.stop_count++)
		goto out;

	/* Prevent the buffers from switching */
	arch_spin_lock(&global_trace.max_lock);

	buffer = global_trace.trace_buffer.buffer;
	if (buffer)
		ring_buffer_record_disable(buffer);

#ifdef CONFIG_TRACER_MAX_TRACE
	buffer = global_trace.max_buffer.buffer;
	if (buffer)
		ring_buffer_record_disable(buffer);
#endif

	arch_spin_unlock(&global_trace.max_lock);

 out:
	raw_spin_unlock_irqrestore(&global_trace.start_lock, flags);
}

static void tracing_stop_tr(struct trace_array *tr)
{
	struct ring_buffer *buffer;
	unsigned long flags;

	/* If global, we need to also stop the max tracer */
	if (tr->flags & TRACE_ARRAY_FL_GLOBAL)
		return tracing_stop();

	raw_spin_lock_irqsave(&tr->start_lock, flags);
	if (tr->stop_count++)
		goto out;

	buffer = tr->trace_buffer.buffer;
	if (buffer)
		ring_buffer_record_disable(buffer);

 out:
	raw_spin_unlock_irqrestore(&tr->start_lock, flags);
}

void trace_stop_cmdline_recording(void);

static int trace_save_cmdline(struct task_struct *tsk)
{
	unsigned pid, idx;

	if (!tsk->pid || unlikely(tsk->pid > PID_MAX_DEFAULT))
		return 0;

	/*
	 * It's not the end of the world if we don't get
	 * the lock, but we also don't want to spin
	 * nor do we want to disable interrupts,
	 * so if we miss here, then better luck next time.
	 */
	if (!arch_spin_trylock(&trace_cmdline_lock))
		return 0;

	idx = savedcmd->map_pid_to_cmdline[tsk->pid];
	if (idx == NO_CMDLINE_MAP) {
		idx = (savedcmd->cmdline_idx + 1) % savedcmd->cmdline_num;

		/*
		 * Check whether the cmdline buffer at idx has a pid
		 * mapped. We are going to overwrite that entry so we
		 * need to clear the map_pid_to_cmdline. Otherwise we
		 * would read the new comm for the old pid.
		 */
		pid = savedcmd->map_cmdline_to_pid[idx];
		if (pid != NO_CMDLINE_MAP)
			savedcmd->map_pid_to_cmdline[pid] = NO_CMDLINE_MAP;

		savedcmd->map_cmdline_to_pid[idx] = tsk->pid;
		savedcmd->map_pid_to_cmdline[tsk->pid] = idx;

		savedcmd->cmdline_idx = idx;
	}

	set_cmdline(idx, tsk->comm);

	arch_spin_unlock(&trace_cmdline_lock);

	return 1;
}

static void __trace_find_cmdline(int pid, char comm[])
{
	unsigned map;

	if (!pid) {
		strcpy(comm, "<idle>");
		return;
	}

	if (WARN_ON_ONCE(pid < 0)) {
		strcpy(comm, "<XXX>");
		return;
	}

	if (pid > PID_MAX_DEFAULT) {
		strcpy(comm, "<...>");
		return;
	}

	map = savedcmd->map_pid_to_cmdline[pid];
	if (map != NO_CMDLINE_MAP)
		strcpy(comm, get_saved_cmdlines(map));
	else
		strcpy(comm, "<...>");
}

void trace_find_cmdline(int pid, char comm[])
{
	preempt_disable();
	arch_spin_lock(&trace_cmdline_lock);

	__trace_find_cmdline(pid, comm);

	arch_spin_unlock(&trace_cmdline_lock);
	preempt_enable();
}

void tracing_record_cmdline(struct task_struct *tsk)
{
	if (atomic_read(&trace_record_cmdline_disabled) || !tracing_is_on())
		return;

	if (!__this_cpu_read(trace_cmdline_save))
		return;

	if (trace_save_cmdline(tsk))
		__this_cpu_write(trace_cmdline_save, false);
}

void
tracing_generic_entry_update(struct trace_entry *entry, unsigned long flags,
			     int pc)
{
	struct task_struct *tsk = current;

	entry->preempt_count		= pc & 0xff;
	entry->pid			= (tsk) ? tsk->pid : 0;
	entry->flags =
#ifdef CONFIG_TRACE_IRQFLAGS_SUPPORT
		(irqs_disabled_flags(flags) ? TRACE_FLAG_IRQS_OFF : 0) |
#else
		TRACE_FLAG_IRQS_NOSUPPORT |
#endif
		((pc & HARDIRQ_MASK) ? TRACE_FLAG_HARDIRQ : 0) |
		((pc & SOFTIRQ_MASK) ? TRACE_FLAG_SOFTIRQ : 0) |
		(tif_need_resched() ? TRACE_FLAG_NEED_RESCHED : 0) |
		(test_preempt_need_resched() ? TRACE_FLAG_PREEMPT_RESCHED : 0);
}
EXPORT_SYMBOL_GPL(tracing_generic_entry_update);

struct ring_buffer_event *
trace_buffer_lock_reserve(struct ring_buffer *buffer,
			  int type,
			  unsigned long len,
			  unsigned long flags, int pc)
{
	struct ring_buffer_event *event;

	event = ring_buffer_lock_reserve(buffer, len);
	if (event != NULL) {
		struct trace_entry *ent = ring_buffer_event_data(event);

		tracing_generic_entry_update(ent, flags, pc);
		ent->type = type;
	}

	return event;
}

void
__buffer_unlock_commit(struct ring_buffer *buffer, struct ring_buffer_event *event)
{
	__this_cpu_write(trace_cmdline_save, true);
	ring_buffer_unlock_commit(buffer, event);
}

static inline void
__trace_buffer_unlock_commit(struct ring_buffer *buffer,
			     struct ring_buffer_event *event,
			     unsigned long flags, int pc)
{
	__buffer_unlock_commit(buffer, event);

	ftrace_trace_stack(buffer, flags, 6, pc);
	ftrace_trace_userstack(buffer, flags, pc);
}

void trace_buffer_unlock_commit(struct ring_buffer *buffer,
				struct ring_buffer_event *event,
				unsigned long flags, int pc)
{
	__trace_buffer_unlock_commit(buffer, event, flags, pc);
}
EXPORT_SYMBOL_GPL(trace_buffer_unlock_commit);

static struct ring_buffer *temp_buffer;

struct ring_buffer_event *
trace_event_buffer_lock_reserve(struct ring_buffer **current_rb,
			  struct ftrace_event_file *ftrace_file,
			  int type, unsigned long len,
			  unsigned long flags, int pc)
{
	struct ring_buffer_event *entry;

	*current_rb = ftrace_file->tr->trace_buffer.buffer;
	entry = trace_buffer_lock_reserve(*current_rb,
					 type, len, flags, pc);
	/*
	 * If tracing is off, but we have triggers enabled
	 * we still need to look at the event data. Use the temp_buffer
	 * to store the trace event for the tigger to use. It's recusive
	 * safe and will not be recorded anywhere.
	 */
	if (!entry && ftrace_file->flags & FTRACE_EVENT_FL_TRIGGER_COND) {
		*current_rb = temp_buffer;
		entry = trace_buffer_lock_reserve(*current_rb,
						  type, len, flags, pc);
	}
	return entry;
}
EXPORT_SYMBOL_GPL(trace_event_buffer_lock_reserve);

struct ring_buffer_event *
trace_current_buffer_lock_reserve(struct ring_buffer **current_rb,
				  int type, unsigned long len,
				  unsigned long flags, int pc)
{
	*current_rb = global_trace.trace_buffer.buffer;
	return trace_buffer_lock_reserve(*current_rb,
					 type, len, flags, pc);
}
EXPORT_SYMBOL_GPL(trace_current_buffer_lock_reserve);

void trace_current_buffer_unlock_commit(struct ring_buffer *buffer,
					struct ring_buffer_event *event,
					unsigned long flags, int pc)
{
	__trace_buffer_unlock_commit(buffer, event, flags, pc);
}
EXPORT_SYMBOL_GPL(trace_current_buffer_unlock_commit);

void trace_buffer_unlock_commit_regs(struct ring_buffer *buffer,
				     struct ring_buffer_event *event,
				     unsigned long flags, int pc,
				     struct pt_regs *regs)
{
	__buffer_unlock_commit(buffer, event);

	ftrace_trace_stack_regs(buffer, flags, 0, pc, regs);
	ftrace_trace_userstack(buffer, flags, pc);
}
EXPORT_SYMBOL_GPL(trace_buffer_unlock_commit_regs);

void trace_current_buffer_discard_commit(struct ring_buffer *buffer,
					 struct ring_buffer_event *event)
{
	ring_buffer_discard_commit(buffer, event);
}
EXPORT_SYMBOL_GPL(trace_current_buffer_discard_commit);

void
trace_function(struct trace_array *tr,
	       unsigned long ip, unsigned long parent_ip, unsigned long flags,
	       int pc)
{
	struct ftrace_event_call *call = &event_function;
	struct ring_buffer *buffer = tr->trace_buffer.buffer;
	struct ring_buffer_event *event;
	struct ftrace_entry *entry;

	/* If we are reading the ring buffer, don't trace */
	if (unlikely(__this_cpu_read(ftrace_cpu_disabled)))
		return;

	event = trace_buffer_lock_reserve(buffer, TRACE_FN, sizeof(*entry),
					  flags, pc);
	if (!event)
		return;
	entry	= ring_buffer_event_data(event);
	entry->ip			= ip;
	entry->parent_ip		= parent_ip;

	if (!call_filter_check_discard(call, entry, buffer, event))
		__buffer_unlock_commit(buffer, event);
}

#ifdef CONFIG_STACKTRACE

#define FTRACE_STACK_MAX_ENTRIES (PAGE_SIZE / sizeof(unsigned long))
struct ftrace_stack {
	unsigned long		calls[FTRACE_STACK_MAX_ENTRIES];
};

static DEFINE_PER_CPU(struct ftrace_stack, ftrace_stack);
static DEFINE_PER_CPU(int, ftrace_stack_reserve);

static void __ftrace_trace_stack(struct ring_buffer *buffer,
				 unsigned long flags,
				 int skip, int pc, struct pt_regs *regs)
{
	struct ftrace_event_call *call = &event_kernel_stack;
	struct ring_buffer_event *event;
	struct stack_entry *entry;
	struct stack_trace trace;
	int use_stack;
	int size = FTRACE_STACK_ENTRIES;

	trace.nr_entries	= 0;
	trace.skip		= skip;

	/*
	 * Since events can happen in NMIs there's no safe way to
	 * use the per cpu ftrace_stacks. We reserve it and if an interrupt
	 * or NMI comes in, it will just have to use the default
	 * FTRACE_STACK_SIZE.
	 */
	preempt_disable_notrace();

	use_stack = __this_cpu_inc_return(ftrace_stack_reserve);
	/*
	 * We don't need any atomic variables, just a barrier.
	 * If an interrupt comes in, we don't care, because it would
	 * have exited and put the counter back to what we want.
	 * We just need a barrier to keep gcc from moving things
	 * around.
	 */
	barrier();
	if (use_stack == 1) {
		trace.entries		= this_cpu_ptr(ftrace_stack.calls);
		trace.max_entries	= FTRACE_STACK_MAX_ENTRIES;

		if (regs)
			save_stack_trace_regs(regs, &trace);
		else
			save_stack_trace(&trace);

		if (trace.nr_entries > size)
			size = trace.nr_entries;
	} else
		/* From now on, use_stack is a boolean */
		use_stack = 0;

	size *= sizeof(unsigned long);

	event = trace_buffer_lock_reserve(buffer, TRACE_STACK,
					  sizeof(*entry) + size, flags, pc);
	if (!event)
		goto out;
	entry = ring_buffer_event_data(event);

	memset(&entry->caller, 0, size);

	if (use_stack)
		memcpy(&entry->caller, trace.entries,
		       trace.nr_entries * sizeof(unsigned long));
	else {
		trace.max_entries	= FTRACE_STACK_ENTRIES;
		trace.entries		= entry->caller;
		if (regs)
			save_stack_trace_regs(regs, &trace);
		else
			save_stack_trace(&trace);
	}

	entry->size = trace.nr_entries;

	if (!call_filter_check_discard(call, entry, buffer, event))
		__buffer_unlock_commit(buffer, event);

 out:
	/* Again, don't let gcc optimize things here */
	barrier();
	__this_cpu_dec(ftrace_stack_reserve);
	preempt_enable_notrace();

}

void ftrace_trace_stack_regs(struct ring_buffer *buffer, unsigned long flags,
			     int skip, int pc, struct pt_regs *regs)
{
	if (!(trace_flags & TRACE_ITER_STACKTRACE))
		return;

	__ftrace_trace_stack(buffer, flags, skip, pc, regs);
}

void ftrace_trace_stack(struct ring_buffer *buffer, unsigned long flags,
			int skip, int pc)
{
	if (!(trace_flags & TRACE_ITER_STACKTRACE))
		return;

	__ftrace_trace_stack(buffer, flags, skip, pc, NULL);
}

void __trace_stack(struct trace_array *tr, unsigned long flags, int skip,
		   int pc)
{
	__ftrace_trace_stack(tr->trace_buffer.buffer, flags, skip, pc, NULL);
}

/**
 * trace_dump_stack - record a stack back trace in the trace buffer
 * @skip: Number of functions to skip (helper handlers)
 */
void trace_dump_stack(int skip)
{
	unsigned long flags;

	if (tracing_disabled || tracing_selftest_running)
		return;

	local_save_flags(flags);

	/*
	 * Skip 3 more, seems to get us at the caller of
	 * this function.
	 */
	skip += 3;
	__ftrace_trace_stack(global_trace.trace_buffer.buffer,
			     flags, skip, preempt_count(), NULL);
}

static DEFINE_PER_CPU(int, user_stack_count);

void
ftrace_trace_userstack(struct ring_buffer *buffer, unsigned long flags, int pc)
{
	struct ftrace_event_call *call = &event_user_stack;
	struct ring_buffer_event *event;
	struct userstack_entry *entry;
	struct stack_trace trace;

	if (!(trace_flags & TRACE_ITER_USERSTACKTRACE))
		return;

	/*
	 * NMIs can not handle page faults, even with fix ups.
	 * The save user stack can (and often does) fault.
	 */
	if (unlikely(in_nmi()))
		return;

	/*
	 * prevent recursion, since the user stack tracing may
	 * trigger other kernel events.
	 */
	preempt_disable();
	if (__this_cpu_read(user_stack_count))
		goto out;

	__this_cpu_inc(user_stack_count);

	event = trace_buffer_lock_reserve(buffer, TRACE_USER_STACK,
					  sizeof(*entry), flags, pc);
	if (!event)
		goto out_drop_count;
	entry	= ring_buffer_event_data(event);

	entry->tgid		= current->tgid;
	memset(&entry->caller, 0, sizeof(entry->caller));

	trace.nr_entries	= 0;
	trace.max_entries	= FTRACE_STACK_ENTRIES;
	trace.skip		= 0;
	trace.entries		= entry->caller;

	save_stack_trace_user(&trace);
	if (!call_filter_check_discard(call, entry, buffer, event))
		__buffer_unlock_commit(buffer, event);

 out_drop_count:
	__this_cpu_dec(user_stack_count);
 out:
	preempt_enable();
}

#ifdef UNUSED
static void __trace_userstack(struct trace_array *tr, unsigned long flags)
{
	ftrace_trace_userstack(tr, flags, preempt_count());
}
#endif /* UNUSED */

#endif /* CONFIG_STACKTRACE */

/* created for use with alloc_percpu */
struct trace_buffer_struct {
	char buffer[TRACE_BUF_SIZE];
};

static struct trace_buffer_struct *trace_percpu_buffer;
static struct trace_buffer_struct *trace_percpu_sirq_buffer;
static struct trace_buffer_struct *trace_percpu_irq_buffer;
static struct trace_buffer_struct *trace_percpu_nmi_buffer;

/*
 * The buffer used is dependent on the context. There is a per cpu
 * buffer for normal context, softirq contex, hard irq context and
 * for NMI context. Thise allows for lockless recording.
 *
 * Note, if the buffers failed to be allocated, then this returns NULL
 */
static char *get_trace_buf(void)
{
	struct trace_buffer_struct *percpu_buffer;

	/*
	 * If we have allocated per cpu buffers, then we do not
	 * need to do any locking.
	 */
	if (in_nmi())
		percpu_buffer = trace_percpu_nmi_buffer;
	else if (in_irq())
		percpu_buffer = trace_percpu_irq_buffer;
	else if (in_softirq())
		percpu_buffer = trace_percpu_sirq_buffer;
	else
		percpu_buffer = trace_percpu_buffer;

	if (!percpu_buffer)
		return NULL;

	return this_cpu_ptr(&percpu_buffer->buffer[0]);
}

static int alloc_percpu_trace_buffer(void)
{
	struct trace_buffer_struct *buffers;
	struct trace_buffer_struct *sirq_buffers;
	struct trace_buffer_struct *irq_buffers;
	struct trace_buffer_struct *nmi_buffers;

	buffers = alloc_percpu(struct trace_buffer_struct);
	if (!buffers)
		goto err_warn;

	sirq_buffers = alloc_percpu(struct trace_buffer_struct);
	if (!sirq_buffers)
		goto err_sirq;

	irq_buffers = alloc_percpu(struct trace_buffer_struct);
	if (!irq_buffers)
		goto err_irq;

	nmi_buffers = alloc_percpu(struct trace_buffer_struct);
	if (!nmi_buffers)
		goto err_nmi;

	trace_percpu_buffer = buffers;
	trace_percpu_sirq_buffer = sirq_buffers;
	trace_percpu_irq_buffer = irq_buffers;
	trace_percpu_nmi_buffer = nmi_buffers;

	return 0;

 err_nmi:
	free_percpu(irq_buffers);
 err_irq:
	free_percpu(sirq_buffers);
 err_sirq:
	free_percpu(buffers);
 err_warn:
	WARN(1, "Could not allocate percpu trace_printk buffer");
	return -ENOMEM;
}

static int buffers_allocated;

void trace_printk_init_buffers(void)
{
	if (buffers_allocated)
		return;

	if (alloc_percpu_trace_buffer())
		return;

	/* trace_printk() is for debug use only. Don't use it in production. */

	pr_warning("\n**********************************************************\n");
	pr_warning("**   NOTICE NOTICE NOTICE NOTICE NOTICE NOTICE NOTICE   **\n");
	pr_warning("**                                                      **\n");
	pr_warning("** trace_printk() being used. Allocating extra memory.  **\n");
	pr_warning("**                                                      **\n");
	pr_warning("** This means that this is a DEBUG kernel and it is     **\n");
	pr_warning("** unsafe for produciton use.                           **\n");
	pr_warning("**                                                      **\n");
	pr_warning("** If you see this message and you are not debugging    **\n");
	pr_warning("** the kernel, report this immediately to your vendor!  **\n");
	pr_warning("**                                                      **\n");
	pr_warning("**   NOTICE NOTICE NOTICE NOTICE NOTICE NOTICE NOTICE   **\n");
	pr_warning("**********************************************************\n");

	/* Expand the buffers to set size */
	tracing_update_buffers();

	buffers_allocated = 1;

	/*
	 * trace_printk_init_buffers() can be called by modules.
	 * If that happens, then we need to start cmdline recording
	 * directly here. If the global_trace.buffer is already
	 * allocated here, then this was called by module code.
	 */
	if (global_trace.trace_buffer.buffer)
		tracing_start_cmdline_record();
}

void trace_printk_start_comm(void)
{
	/* Start tracing comms if trace printk is set */
	if (!buffers_allocated)
		return;
	tracing_start_cmdline_record();
}

static void trace_printk_start_stop_comm(int enabled)
{
	if (!buffers_allocated)
		return;

	if (enabled)
		tracing_start_cmdline_record();
	else
		tracing_stop_cmdline_record();
}

/**
 * trace_vbprintk - write binary msg to tracing buffer
 *
 */
int trace_vbprintk(unsigned long ip, const char *fmt, va_list args)
{
	struct ftrace_event_call *call = &event_bprint;
	struct ring_buffer_event *event;
	struct ring_buffer *buffer;
	struct trace_array *tr = &global_trace;
	struct bprint_entry *entry;
	unsigned long flags;
	char *tbuffer;
	int len = 0, size, pc;

	if (unlikely(tracing_selftest_running || tracing_disabled))
		return 0;

	/* Don't pollute graph traces with trace_vprintk internals */
	pause_graph_tracing();

	pc = preempt_count();
	preempt_disable_notrace();

	tbuffer = get_trace_buf();
	if (!tbuffer) {
		len = 0;
		goto out;
	}

	len = vbin_printf((u32 *)tbuffer, TRACE_BUF_SIZE/sizeof(int), fmt, args);

	if (len > TRACE_BUF_SIZE/sizeof(int) || len < 0)
		goto out;

	local_save_flags(flags);
	size = sizeof(*entry) + sizeof(u32) * len;
	buffer = tr->trace_buffer.buffer;
	event = trace_buffer_lock_reserve(buffer, TRACE_BPRINT, size,
					  flags, pc);
	if (!event)
		goto out;
	entry = ring_buffer_event_data(event);
	entry->ip			= ip;
	entry->fmt			= fmt;

	memcpy(entry->buf, tbuffer, sizeof(u32) * len);
	if (!call_filter_check_discard(call, entry, buffer, event)) {
		__buffer_unlock_commit(buffer, event);
		ftrace_trace_stack(buffer, flags, 6, pc);
	}

out:
	preempt_enable_notrace();
	unpause_graph_tracing();

	return len;
}
EXPORT_SYMBOL_GPL(trace_vbprintk);

static int
__trace_array_vprintk(struct ring_buffer *buffer,
		      unsigned long ip, const char *fmt, va_list args)
{
	struct ftrace_event_call *call = &event_print;
	struct ring_buffer_event *event;
	int len = 0, size, pc;
	struct print_entry *entry;
	unsigned long flags;
	char *tbuffer;

	if (tracing_disabled || tracing_selftest_running)
		return 0;

	/* Don't pollute graph traces with trace_vprintk internals */
	pause_graph_tracing();

	pc = preempt_count();
	preempt_disable_notrace();


	tbuffer = get_trace_buf();
	if (!tbuffer) {
		len = 0;
		goto out;
	}

	len = vsnprintf(tbuffer, TRACE_BUF_SIZE, fmt, args);
	if (len > TRACE_BUF_SIZE)
		goto out;

	local_save_flags(flags);
	size = sizeof(*entry) + len + 1;
	event = trace_buffer_lock_reserve(buffer, TRACE_PRINT, size,
					  flags, pc);
	if (!event)
		goto out;
	entry = ring_buffer_event_data(event);
	entry->ip = ip;

	memcpy(&entry->buf, tbuffer, len);
	entry->buf[len] = '\0';
	if (!call_filter_check_discard(call, entry, buffer, event)) {
		__buffer_unlock_commit(buffer, event);
		ftrace_trace_stack(buffer, flags, 6, pc);
	}
 out:
	preempt_enable_notrace();
	unpause_graph_tracing();

	return len;
}

int trace_array_vprintk(struct trace_array *tr,
			unsigned long ip, const char *fmt, va_list args)
{
	return __trace_array_vprintk(tr->trace_buffer.buffer, ip, fmt, args);
}

int trace_array_printk(struct trace_array *tr,
		       unsigned long ip, const char *fmt, ...)
{
	int ret;
	va_list ap;

	if (!(trace_flags & TRACE_ITER_PRINTK))
		return 0;

	va_start(ap, fmt);
	ret = trace_array_vprintk(tr, ip, fmt, ap);
	va_end(ap);
	return ret;
}

int trace_array_printk_buf(struct ring_buffer *buffer,
			   unsigned long ip, const char *fmt, ...)
{
	int ret;
	va_list ap;

	if (!(trace_flags & TRACE_ITER_PRINTK))
		return 0;

	va_start(ap, fmt);
	ret = __trace_array_vprintk(buffer, ip, fmt, ap);
	va_end(ap);
	return ret;
}

int trace_vprintk(unsigned long ip, const char *fmt, va_list args)
{
	return trace_array_vprintk(&global_trace, ip, fmt, args);
}
EXPORT_SYMBOL_GPL(trace_vprintk);

static void trace_iterator_increment(struct trace_iterator *iter)
{
	struct ring_buffer_iter *buf_iter = trace_buffer_iter(iter, iter->cpu);

	iter->idx++;
	if (buf_iter)
		ring_buffer_read(buf_iter, NULL);
}

static struct trace_entry *
peek_next_entry(struct trace_iterator *iter, int cpu, u64 *ts,
		unsigned long *lost_events)
{
	struct ring_buffer_event *event;
	struct ring_buffer_iter *buf_iter = trace_buffer_iter(iter, cpu);

	if (buf_iter)
		event = ring_buffer_iter_peek(buf_iter, ts);
	else
		event = ring_buffer_peek(iter->trace_buffer->buffer, cpu, ts,
					 lost_events);

	if (event) {
		iter->ent_size = ring_buffer_event_length(event);
		return ring_buffer_event_data(event);
	}
	iter->ent_size = 0;
	return NULL;
}

static struct trace_entry *
__find_next_entry(struct trace_iterator *iter, int *ent_cpu,
		  unsigned long *missing_events, u64 *ent_ts)
{
	struct ring_buffer *buffer = iter->trace_buffer->buffer;
	struct trace_entry *ent, *next = NULL;
	unsigned long lost_events = 0, next_lost = 0;
	int cpu_file = iter->cpu_file;
	u64 next_ts = 0, ts;
	int next_cpu = -1;
	int next_size = 0;
	int cpu;

	/*
	 * If we are in a per_cpu trace file, don't bother by iterating over
	 * all cpu and peek directly.
	 */
	if (cpu_file > RING_BUFFER_ALL_CPUS) {
		if (ring_buffer_empty_cpu(buffer, cpu_file))
			return NULL;
		ent = peek_next_entry(iter, cpu_file, ent_ts, missing_events);
		if (ent_cpu)
			*ent_cpu = cpu_file;

		return ent;
	}

	for_each_tracing_cpu(cpu) {

		if (ring_buffer_empty_cpu(buffer, cpu))
			continue;

		ent = peek_next_entry(iter, cpu, &ts, &lost_events);

		/*
		 * Pick the entry with the smallest timestamp:
		 */
		if (ent && (!next || ts < next_ts)) {
			next = ent;
			next_cpu = cpu;
			next_ts = ts;
			next_lost = lost_events;
			next_size = iter->ent_size;
		}
	}

	iter->ent_size = next_size;

	if (ent_cpu)
		*ent_cpu = next_cpu;

	if (ent_ts)
		*ent_ts = next_ts;

	if (missing_events)
		*missing_events = next_lost;

	return next;
}

/* Find the next real entry, without updating the iterator itself */
struct trace_entry *trace_find_next_entry(struct trace_iterator *iter,
					  int *ent_cpu, u64 *ent_ts)
{
	return __find_next_entry(iter, ent_cpu, NULL, ent_ts);
}

/* Find the next real entry, and increment the iterator to the next entry */
void *trace_find_next_entry_inc(struct trace_iterator *iter)
{
	iter->ent = __find_next_entry(iter, &iter->cpu,
				      &iter->lost_events, &iter->ts);

	if (iter->ent)
		trace_iterator_increment(iter);

	return iter->ent ? iter : NULL;
}

static void trace_consume(struct trace_iterator *iter)
{
	ring_buffer_consume(iter->trace_buffer->buffer, iter->cpu, &iter->ts,
			    &iter->lost_events);
}

static void *s_next(struct seq_file *m, void *v, loff_t *pos)
{
	struct trace_iterator *iter = m->private;
	int i = (int)*pos;
	void *ent;

	WARN_ON_ONCE(iter->leftover);

	(*pos)++;

	/* can't go backwards */
	if (iter->idx > i)
		return NULL;

	if (iter->idx < 0)
		ent = trace_find_next_entry_inc(iter);
	else
		ent = iter;

	while (ent && iter->idx < i)
		ent = trace_find_next_entry_inc(iter);

	iter->pos = *pos;

	return ent;
}

void tracing_iter_reset(struct trace_iterator *iter, int cpu)
{
	struct ring_buffer_event *event;
	struct ring_buffer_iter *buf_iter;
	unsigned long entries = 0;
	u64 ts;

	per_cpu_ptr(iter->trace_buffer->data, cpu)->skipped_entries = 0;

	buf_iter = trace_buffer_iter(iter, cpu);
	if (!buf_iter)
		return;

	ring_buffer_iter_reset(buf_iter);

	/*
	 * We could have the case with the max latency tracers
	 * that a reset never took place on a cpu. This is evident
	 * by the timestamp being before the start of the buffer.
	 */
	while ((event = ring_buffer_iter_peek(buf_iter, &ts))) {
		if (ts >= iter->trace_buffer->time_start)
			break;
		entries++;
		ring_buffer_read(buf_iter, NULL);
	}

	per_cpu_ptr(iter->trace_buffer->data, cpu)->skipped_entries = entries;
}

/*
 * The current tracer is copied to avoid a global locking
 * all around.
 */
static void *s_start(struct seq_file *m, loff_t *pos)
{
	struct trace_iterator *iter = m->private;
	struct trace_array *tr = iter->tr;
	int cpu_file = iter->cpu_file;
	void *p = NULL;
	loff_t l = 0;
	int cpu;

	/*
	 * copy the tracer to avoid using a global lock all around.
	 * iter->trace is a copy of current_trace, the pointer to the
	 * name may be used instead of a strcmp(), as iter->trace->name
	 * will point to the same string as current_trace->name.
	 */
	mutex_lock(&trace_types_lock);
	if (unlikely(tr->current_trace && iter->trace->name != tr->current_trace->name))
		*iter->trace = *tr->current_trace;
	mutex_unlock(&trace_types_lock);

#ifdef CONFIG_TRACER_MAX_TRACE
	if (iter->snapshot && iter->trace->use_max_tr)
		return ERR_PTR(-EBUSY);
#endif

	if (!iter->snapshot)
		atomic_inc(&trace_record_cmdline_disabled);

	if (*pos != iter->pos) {
		iter->ent = NULL;
		iter->cpu = 0;
		iter->idx = -1;

		if (cpu_file == RING_BUFFER_ALL_CPUS) {
			for_each_tracing_cpu(cpu)
				tracing_iter_reset(iter, cpu);
		} else
			tracing_iter_reset(iter, cpu_file);

		iter->leftover = 0;
		for (p = iter; p && l < *pos; p = s_next(m, p, &l))
			;

	} else {
		/*
		 * If we overflowed the seq_file before, then we want
		 * to just reuse the trace_seq buffer again.
		 */
		if (iter->leftover)
			p = iter;
		else {
			l = *pos - 1;
			p = s_next(m, p, &l);
		}
	}

	trace_event_read_lock();
	trace_access_lock(cpu_file);
	return p;
}

static void s_stop(struct seq_file *m, void *p)
{
	struct trace_iterator *iter = m->private;

#ifdef CONFIG_TRACER_MAX_TRACE
	if (iter->snapshot && iter->trace->use_max_tr)
		return;
#endif

	if (!iter->snapshot)
		atomic_dec(&trace_record_cmdline_disabled);

	trace_access_unlock(iter->cpu_file);
	trace_event_read_unlock();
}

static void
get_total_entries(struct trace_buffer *buf,
		  unsigned long *total, unsigned long *entries)
{
	unsigned long count;
	int cpu;

	*total = 0;
	*entries = 0;

	for_each_tracing_cpu(cpu) {
		count = ring_buffer_entries_cpu(buf->buffer, cpu);
		/*
		 * If this buffer has skipped entries, then we hold all
		 * entries for the trace and we need to ignore the
		 * ones before the time stamp.
		 */
		if (per_cpu_ptr(buf->data, cpu)->skipped_entries) {
			count -= per_cpu_ptr(buf->data, cpu)->skipped_entries;
			/* total is the same as the entries */
			*total += count;
		} else
			*total += count +
				ring_buffer_overrun_cpu(buf->buffer, cpu);
		*entries += count;
	}
}

static void print_lat_help_header(struct seq_file *m)
{
	seq_puts(m, "#                  _------=> CPU#            \n");
	seq_puts(m, "#                 / _-----=> irqs-off        \n");
	seq_puts(m, "#                | / _----=> need-resched    \n");
	seq_puts(m, "#                || / _---=> hardirq/softirq \n");
	seq_puts(m, "#                ||| / _--=> preempt-depth   \n");
	seq_puts(m, "#                |||| /     delay             \n");
	seq_puts(m, "#  cmd     pid   ||||| time  |   caller      \n");
	seq_puts(m, "#     \\   /      |||||  \\    |   /           \n");
}

static void print_event_info(struct trace_buffer *buf, struct seq_file *m)
{
	unsigned long total;
	unsigned long entries;

	get_total_entries(buf, &total, &entries);
	seq_printf(m, "# entries-in-buffer/entries-written: %lu/%lu   #P:%d\n",
		   entries, total, num_online_cpus());
	seq_puts(m, "#\n");
}

static void print_func_help_header(struct trace_buffer *buf, struct seq_file *m)
{
	print_event_info(buf, m);
	seq_puts(m, "#           TASK-PID   CPU#      TIMESTAMP  FUNCTION\n");
	seq_puts(m, "#              | |       |          |         |\n");
}

static void print_func_help_header_irq(struct trace_buffer *buf, struct seq_file *m)
{
	print_event_info(buf, m);
	seq_puts(m, "#                              _-----=> irqs-off\n");
	seq_puts(m, "#                             / _----=> need-resched\n");
	seq_puts(m, "#                            | / _---=> hardirq/softirq\n");
	seq_puts(m, "#                            || / _--=> preempt-depth\n");
	seq_puts(m, "#                            ||| /     delay\n");
	seq_puts(m, "#           TASK-PID   CPU#  ||||    TIMESTAMP  FUNCTION\n");
	seq_puts(m, "#              | |       |   ||||       |         |\n");
}

void
print_trace_header(struct seq_file *m, struct trace_iterator *iter)
{
	unsigned long sym_flags = (trace_flags & TRACE_ITER_SYM_MASK);
	struct trace_buffer *buf = iter->trace_buffer;
	struct trace_array_cpu *data = per_cpu_ptr(buf->data, buf->cpu);
	struct tracer *type = iter->trace;
	unsigned long entries;
	unsigned long total;
	const char *name = "preemption";

	name = type->name;

	get_total_entries(buf, &total, &entries);

	seq_printf(m, "# %s latency trace v1.1.5 on %s\n",
		   name, UTS_RELEASE);
	seq_puts(m, "# -----------------------------------"
		 "---------------------------------\n");
	seq_printf(m, "# latency: %lu us, #%lu/%lu, CPU#%d |"
		   " (M:%s VP:%d, KP:%d, SP:%d HP:%d",
		   nsecs_to_usecs(data->saved_latency),
		   entries,
		   total,
		   buf->cpu,
#if defined(CONFIG_PREEMPT_NONE)
		   "server",
#elif defined(CONFIG_PREEMPT_VOLUNTARY)
		   "desktop",
#elif defined(CONFIG_PREEMPT)
		   "preempt",
#else
		   "unknown",
#endif
		   /* These are reserved for later use */
		   0, 0, 0, 0);
#ifdef CONFIG_SMP
	seq_printf(m, " #P:%d)\n", num_online_cpus());
#else
	seq_puts(m, ")\n");
#endif
	seq_puts(m, "#    -----------------\n");
	seq_printf(m, "#    | task: %.16s-%d "
		   "(uid:%d nice:%ld policy:%ld rt_prio:%ld)\n",
		   data->comm, data->pid,
		   from_kuid_munged(seq_user_ns(m), data->uid), data->nice,
		   data->policy, data->rt_priority);
	seq_puts(m, "#    -----------------\n");

	if (data->critical_start) {
		seq_puts(m, "#  => started at: ");
		seq_print_ip_sym(&iter->seq, data->critical_start, sym_flags);
		trace_print_seq(m, &iter->seq);
		seq_puts(m, "\n#  => ended at:   ");
		seq_print_ip_sym(&iter->seq, data->critical_end, sym_flags);
		trace_print_seq(m, &iter->seq);
		seq_puts(m, "\n#\n");
	}

	seq_puts(m, "#\n");
}

static void test_cpu_buff_start(struct trace_iterator *iter)
{
	struct trace_seq *s = &iter->seq;

	if (!(trace_flags & TRACE_ITER_ANNOTATE))
		return;

	if (!(iter->iter_flags & TRACE_FILE_ANNOTATE))
		return;

	if (cpumask_test_cpu(iter->cpu, iter->started))
		return;

	if (per_cpu_ptr(iter->trace_buffer->data, iter->cpu)->skipped_entries)
		return;

	cpumask_set_cpu(iter->cpu, iter->started);

	/* Don't print started cpu buffer for the first entry of the trace */
	if (iter->idx > 1)
		trace_seq_printf(s, "##### CPU %u buffer started ####\n",
				iter->cpu);
}

static enum print_line_t print_trace_fmt(struct trace_iterator *iter)
{
	struct trace_seq *s = &iter->seq;
	unsigned long sym_flags = (trace_flags & TRACE_ITER_SYM_MASK);
	struct trace_entry *entry;
	struct trace_event *event;

	entry = iter->ent;

	test_cpu_buff_start(iter);

	event = ftrace_find_event(entry->type);

	if (trace_flags & TRACE_ITER_CONTEXT_INFO) {
		if (iter->iter_flags & TRACE_FILE_LAT_FMT) {
			if (!trace_print_lat_context(iter))
				goto partial;
		} else {
			if (!trace_print_context(iter))
				goto partial;
		}
	}

	if (event)
		return event->funcs->trace(iter, sym_flags, event);

	if (!trace_seq_printf(s, "Unknown type %d\n", entry->type))
		goto partial;

	return TRACE_TYPE_HANDLED;
partial:
	return TRACE_TYPE_PARTIAL_LINE;
}

static enum print_line_t print_raw_fmt(struct trace_iterator *iter)
{
	struct trace_seq *s = &iter->seq;
	struct trace_entry *entry;
	struct trace_event *event;

	entry = iter->ent;

	if (trace_flags & TRACE_ITER_CONTEXT_INFO) {
		if (!trace_seq_printf(s, "%d %d %llu ",
				      entry->pid, iter->cpu, iter->ts))
			goto partial;
	}

	event = ftrace_find_event(entry->type);
	if (event)
		return event->funcs->raw(iter, 0, event);

	if (!trace_seq_printf(s, "%d ?\n", entry->type))
		goto partial;

	return TRACE_TYPE_HANDLED;
partial:
	return TRACE_TYPE_PARTIAL_LINE;
}

static enum print_line_t print_hex_fmt(struct trace_iterator *iter)
{
	struct trace_seq *s = &iter->seq;
	unsigned char newline = '\n';
	struct trace_entry *entry;
	struct trace_event *event;

	entry = iter->ent;

	if (trace_flags & TRACE_ITER_CONTEXT_INFO) {
		SEQ_PUT_HEX_FIELD_RET(s, entry->pid);
		SEQ_PUT_HEX_FIELD_RET(s, iter->cpu);
		SEQ_PUT_HEX_FIELD_RET(s, iter->ts);
	}

	event = ftrace_find_event(entry->type);
	if (event) {
		enum print_line_t ret = event->funcs->hex(iter, 0, event);
		if (ret != TRACE_TYPE_HANDLED)
			return ret;
	}

	SEQ_PUT_FIELD_RET(s, newline);

	return TRACE_TYPE_HANDLED;
}

static enum print_line_t print_bin_fmt(struct trace_iterator *iter)
{
	struct trace_seq *s = &iter->seq;
	struct trace_entry *entry;
	struct trace_event *event;

	entry = iter->ent;

	if (trace_flags & TRACE_ITER_CONTEXT_INFO) {
		SEQ_PUT_FIELD_RET(s, entry->pid);
		SEQ_PUT_FIELD_RET(s, iter->cpu);
		SEQ_PUT_FIELD_RET(s, iter->ts);
	}

	event = ftrace_find_event(entry->type);
	return event ? event->funcs->binary(iter, 0, event) :
		TRACE_TYPE_HANDLED;
}

int trace_empty(struct trace_iterator *iter)
{
	struct ring_buffer_iter *buf_iter;
	int cpu;

	/* If we are looking at one CPU buffer, only check that one */
	if (iter->cpu_file != RING_BUFFER_ALL_CPUS) {
		cpu = iter->cpu_file;
		buf_iter = trace_buffer_iter(iter, cpu);
		if (buf_iter) {
			if (!ring_buffer_iter_empty(buf_iter))
				return 0;
		} else {
			if (!ring_buffer_empty_cpu(iter->trace_buffer->buffer, cpu))
				return 0;
		}
		return 1;
	}

	for_each_tracing_cpu(cpu) {
		buf_iter = trace_buffer_iter(iter, cpu);
		if (buf_iter) {
			if (!ring_buffer_iter_empty(buf_iter))
				return 0;
		} else {
			if (!ring_buffer_empty_cpu(iter->trace_buffer->buffer, cpu))
				return 0;
		}
	}

	return 1;
}

/*  Called with trace_event_read_lock() held. */
enum print_line_t print_trace_line(struct trace_iterator *iter)
{
	enum print_line_t ret;

	if (iter->lost_events &&
	    !trace_seq_printf(&iter->seq, "CPU:%d [LOST %lu EVENTS]\n",
				 iter->cpu, iter->lost_events))
		return TRACE_TYPE_PARTIAL_LINE;

	if (iter->trace && iter->trace->print_line) {
		ret = iter->trace->print_line(iter);
		if (ret != TRACE_TYPE_UNHANDLED)
			return ret;
	}

	if (iter->ent->type == TRACE_BPUTS &&
			trace_flags & TRACE_ITER_PRINTK &&
			trace_flags & TRACE_ITER_PRINTK_MSGONLY)
		return trace_print_bputs_msg_only(iter);

	if (iter->ent->type == TRACE_BPRINT &&
			trace_flags & TRACE_ITER_PRINTK &&
			trace_flags & TRACE_ITER_PRINTK_MSGONLY)
		return trace_print_bprintk_msg_only(iter);

	if (iter->ent->type == TRACE_PRINT &&
			trace_flags & TRACE_ITER_PRINTK &&
			trace_flags & TRACE_ITER_PRINTK_MSGONLY)
		return trace_print_printk_msg_only(iter);

	if (trace_flags & TRACE_ITER_BIN)
		return print_bin_fmt(iter);

	if (trace_flags & TRACE_ITER_HEX)
		return print_hex_fmt(iter);

	if (trace_flags & TRACE_ITER_RAW)
		return print_raw_fmt(iter);

	return print_trace_fmt(iter);
}

void trace_latency_header(struct seq_file *m)
{
	struct trace_iterator *iter = m->private;

	/* print nothing if the buffers are empty */
	if (trace_empty(iter))
		return;

	if (iter->iter_flags & TRACE_FILE_LAT_FMT)
		print_trace_header(m, iter);

	if (!(trace_flags & TRACE_ITER_VERBOSE))
		print_lat_help_header(m);
}

void trace_default_header(struct seq_file *m)
{
	struct trace_iterator *iter = m->private;

	if (!(trace_flags & TRACE_ITER_CONTEXT_INFO))
		return;

	if (iter->iter_flags & TRACE_FILE_LAT_FMT) {
		/* print nothing if the buffers are empty */
		if (trace_empty(iter))
			return;
		print_trace_header(m, iter);
		if (!(trace_flags & TRACE_ITER_VERBOSE))
			print_lat_help_header(m);
	} else {
		if (!(trace_flags & TRACE_ITER_VERBOSE)) {
			if (trace_flags & TRACE_ITER_IRQ_INFO)
				print_func_help_header_irq(iter->trace_buffer, m);
			else
				print_func_help_header(iter->trace_buffer, m);
		}
	}
}

static void test_ftrace_alive(struct seq_file *m)
{
	if (!ftrace_is_dead())
		return;
	seq_printf(m, "# WARNING: FUNCTION TRACING IS CORRUPTED\n");
	seq_printf(m, "#          MAY BE MISSING FUNCTION EVENTS\n");
}

#ifdef CONFIG_TRACER_MAX_TRACE
static void show_snapshot_main_help(struct seq_file *m)
{
	seq_printf(m, "# echo 0 > snapshot : Clears and frees snapshot buffer\n");
	seq_printf(m, "# echo 1 > snapshot : Allocates snapshot buffer, if not already allocated.\n");
	seq_printf(m, "#                      Takes a snapshot of the main buffer.\n");
	seq_printf(m, "# echo 2 > snapshot : Clears snapshot buffer (but does not allocate or free)\n");
	seq_printf(m, "#                      (Doesn't have to be '2' works with any number that\n");
	seq_printf(m, "#                       is not a '0' or '1')\n");
}

static void show_snapshot_percpu_help(struct seq_file *m)
{
	seq_printf(m, "# echo 0 > snapshot : Invalid for per_cpu snapshot file.\n");
#ifdef CONFIG_RING_BUFFER_ALLOW_SWAP
	seq_printf(m, "# echo 1 > snapshot : Allocates snapshot buffer, if not already allocated.\n");
	seq_printf(m, "#                      Takes a snapshot of the main buffer for this cpu.\n");
#else
	seq_printf(m, "# echo 1 > snapshot : Not supported with this kernel.\n");
	seq_printf(m, "#                     Must use main snapshot file to allocate.\n");
#endif
	seq_printf(m, "# echo 2 > snapshot : Clears this cpu's snapshot buffer (but does not allocate)\n");
	seq_printf(m, "#                      (Doesn't have to be '2' works with any number that\n");
	seq_printf(m, "#                       is not a '0' or '1')\n");
}

static void print_snapshot_help(struct seq_file *m, struct trace_iterator *iter)
{
	if (iter->tr->allocated_snapshot)
		seq_printf(m, "#\n# * Snapshot is allocated *\n#\n");
	else
		seq_printf(m, "#\n# * Snapshot is freed *\n#\n");

	seq_printf(m, "# Snapshot commands:\n");
	if (iter->cpu_file == RING_BUFFER_ALL_CPUS)
		show_snapshot_main_help(m);
	else
		show_snapshot_percpu_help(m);
}
#else
/* Should never be called */
static inline void print_snapshot_help(struct seq_file *m, struct trace_iterator *iter) { }
#endif

static int s_show(struct seq_file *m, void *v)
{
	struct trace_iterator *iter = v;
	int ret;

	if (iter->ent == NULL) {
		if (iter->tr) {
			seq_printf(m, "# tracer: %s\n", iter->trace->name);
			seq_puts(m, "#\n");
			test_ftrace_alive(m);
		}
		if (iter->snapshot && trace_empty(iter))
			print_snapshot_help(m, iter);
		else if (iter->trace && iter->trace->print_header)
			iter->trace->print_header(m);
		else
			trace_default_header(m);

	} else if (iter->leftover) {
		/*
		 * If we filled the seq_file buffer earlier, we
		 * want to just show it now.
		 */
		ret = trace_print_seq(m, &iter->seq);

		/* ret should this time be zero, but you never know */
		iter->leftover = ret;

	} else {
		print_trace_line(iter);
		ret = trace_print_seq(m, &iter->seq);
		/*
		 * If we overflow the seq_file buffer, then it will
		 * ask us for this data again at start up.
		 * Use that instead.
		 *  ret is 0 if seq_file write succeeded.
		 *        -1 otherwise.
		 */
		iter->leftover = ret;
	}

	return 0;
}

/*
 * Should be used after trace_array_get(), trace_types_lock
 * ensures that i_cdev was already initialized.
 */
static inline int tracing_get_cpu(struct inode *inode)
{
	if (inode->i_cdev) /* See trace_create_cpu_file() */
		return (long)inode->i_cdev - 1;
	return RING_BUFFER_ALL_CPUS;
}

static const struct seq_operations tracer_seq_ops = {
	.start		= s_start,
	.next		= s_next,
	.stop		= s_stop,
	.show		= s_show,
};

static struct trace_iterator *
__tracing_open(struct inode *inode, struct file *file, bool snapshot)
{
	struct trace_array *tr = inode->i_private;
	struct trace_iterator *iter;
	int cpu;

	if (tracing_disabled)
		return ERR_PTR(-ENODEV);

	iter = __seq_open_private(file, &tracer_seq_ops, sizeof(*iter));
	if (!iter)
		return ERR_PTR(-ENOMEM);

	iter->buffer_iter = kzalloc(sizeof(*iter->buffer_iter) * num_possible_cpus(),
				    GFP_KERNEL);
	if (!iter->buffer_iter)
		goto release;

	/*
	 * We make a copy of the current tracer to avoid concurrent
	 * changes on it while we are reading.
	 */
	mutex_lock(&trace_types_lock);
	iter->trace = kzalloc(sizeof(*iter->trace), GFP_KERNEL);
	if (!iter->trace)
		goto fail;

	*iter->trace = *tr->current_trace;

	if (!zalloc_cpumask_var(&iter->started, GFP_KERNEL))
		goto fail;

	iter->tr = tr;

#ifdef CONFIG_TRACER_MAX_TRACE
	/* Currently only the top directory has a snapshot */
	if (tr->current_trace->print_max || snapshot)
		iter->trace_buffer = &tr->max_buffer;
	else
#endif
		iter->trace_buffer = &tr->trace_buffer;
	iter->snapshot = snapshot;
	iter->pos = -1;
	iter->cpu_file = tracing_get_cpu(inode);
	mutex_init(&iter->mutex);

	/* Notify the tracer early; before we stop tracing. */
	if (iter->trace && iter->trace->open)
		iter->trace->open(iter);

	/* Annotate start of buffers if we had overruns */
	if (ring_buffer_overruns(iter->trace_buffer->buffer))
		iter->iter_flags |= TRACE_FILE_ANNOTATE;

	/* Output in nanoseconds only if we are using a clock in nanoseconds. */
	if (trace_clocks[tr->clock_id].in_ns)
		iter->iter_flags |= TRACE_FILE_TIME_IN_NS;

	/* stop the trace while dumping if we are not opening "snapshot" */
	if (!iter->snapshot)
		tracing_stop_tr(tr);

	if (iter->cpu_file == RING_BUFFER_ALL_CPUS) {
		for_each_tracing_cpu(cpu) {
			iter->buffer_iter[cpu] =
				ring_buffer_read_prepare(iter->trace_buffer->buffer, cpu);
		}
		ring_buffer_read_prepare_sync();
		for_each_tracing_cpu(cpu) {
			ring_buffer_read_start(iter->buffer_iter[cpu]);
			tracing_iter_reset(iter, cpu);
		}
	} else {
		cpu = iter->cpu_file;
		iter->buffer_iter[cpu] =
			ring_buffer_read_prepare(iter->trace_buffer->buffer, cpu);
		ring_buffer_read_prepare_sync();
		ring_buffer_read_start(iter->buffer_iter[cpu]);
		tracing_iter_reset(iter, cpu);
	}

	mutex_unlock(&trace_types_lock);

	return iter;

 fail:
	mutex_unlock(&trace_types_lock);
	kfree(iter->trace);
	kfree(iter->buffer_iter);
release:
	seq_release_private(inode, file);
	return ERR_PTR(-ENOMEM);
}

int tracing_open_generic(struct inode *inode, struct file *filp)
{
	if (tracing_disabled)
		return -ENODEV;

	filp->private_data = inode->i_private;
	return 0;
}

bool tracing_is_disabled(void)
{
	return (tracing_disabled) ? true: false;
}

/*
 * Open and update trace_array ref count.
 * Must have the current trace_array passed to it.
 */
static int tracing_open_generic_tr(struct inode *inode, struct file *filp)
{
	struct trace_array *tr = inode->i_private;

	if (tracing_disabled)
		return -ENODEV;

	if (trace_array_get(tr) < 0)
		return -ENODEV;

	filp->private_data = inode->i_private;

	return 0;
}

static int tracing_release(struct inode *inode, struct file *file)
{
	struct trace_array *tr = inode->i_private;
	struct seq_file *m = file->private_data;
	struct trace_iterator *iter;
	int cpu;

	if (!(file->f_mode & FMODE_READ)) {
		trace_array_put(tr);
		return 0;
	}

	/* Writes do not use seq_file */
	iter = m->private;
	mutex_lock(&trace_types_lock);

	for_each_tracing_cpu(cpu) {
		if (iter->buffer_iter[cpu])
			ring_buffer_read_finish(iter->buffer_iter[cpu]);
	}

	if (iter->trace && iter->trace->close)
		iter->trace->close(iter);

	if (!iter->snapshot)
		/* reenable tracing if it was previously enabled */
		tracing_start_tr(tr);

	__trace_array_put(tr);

	mutex_unlock(&trace_types_lock);

	mutex_destroy(&iter->mutex);
	free_cpumask_var(iter->started);
	kfree(iter->trace);
	kfree(iter->buffer_iter);
	seq_release_private(inode, file);

	return 0;
}

static int tracing_release_generic_tr(struct inode *inode, struct file *file)
{
	struct trace_array *tr = inode->i_private;

	trace_array_put(tr);
	return 0;
}

static int tracing_single_release_tr(struct inode *inode, struct file *file)
{
	struct trace_array *tr = inode->i_private;

	trace_array_put(tr);

	return single_release(inode, file);
}

static int tracing_open(struct inode *inode, struct file *file)
{
	struct trace_array *tr = inode->i_private;
	struct trace_iterator *iter;
	int ret = 0;

	if (trace_array_get(tr) < 0)
		return -ENODEV;

	/* If this file was open for write, then erase contents */
	if ((file->f_mode & FMODE_WRITE) && (file->f_flags & O_TRUNC)) {
		int cpu = tracing_get_cpu(inode);

		if (cpu == RING_BUFFER_ALL_CPUS)
			tracing_reset_online_cpus(&tr->trace_buffer);
		else
			tracing_reset(&tr->trace_buffer, cpu);
	}

	if (file->f_mode & FMODE_READ) {
		iter = __tracing_open(inode, file, false);
		if (IS_ERR(iter))
			ret = PTR_ERR(iter);
		else if (trace_flags & TRACE_ITER_LATENCY_FMT)
			iter->iter_flags |= TRACE_FILE_LAT_FMT;
	}

	if (ret < 0)
		trace_array_put(tr);

	return ret;
}

/*
 * Some tracers are not suitable for instance buffers.
 * A tracer is always available for the global array (toplevel)
 * or if it explicitly states that it is.
 */
static bool
trace_ok_for_array(struct tracer *t, struct trace_array *tr)
{
	return (tr->flags & TRACE_ARRAY_FL_GLOBAL) || t->allow_instances;
}

/* Find the next tracer that this trace array may use */
static struct tracer *
get_tracer_for_array(struct trace_array *tr, struct tracer *t)
{
	while (t && !trace_ok_for_array(t, tr))
		t = t->next;

	return t;
}

static void *
t_next(struct seq_file *m, void *v, loff_t *pos)
{
	struct trace_array *tr = m->private;
	struct tracer *t = v;

	(*pos)++;

	if (t)
		t = get_tracer_for_array(tr, t->next);

	return t;
}

static void *t_start(struct seq_file *m, loff_t *pos)
{
	struct trace_array *tr = m->private;
	struct tracer *t;
	loff_t l = 0;

	mutex_lock(&trace_types_lock);

	t = get_tracer_for_array(tr, trace_types);
	for (; t && l < *pos; t = t_next(m, t, &l))
			;

	return t;
}

static void t_stop(struct seq_file *m, void *p)
{
	mutex_unlock(&trace_types_lock);
}

static int t_show(struct seq_file *m, void *v)
{
	struct tracer *t = v;

	if (!t)
		return 0;

	seq_printf(m, "%s", t->name);
	if (t->next)
		seq_putc(m, ' ');
	else
		seq_putc(m, '\n');

	return 0;
}

static const struct seq_operations show_traces_seq_ops = {
	.start		= t_start,
	.next		= t_next,
	.stop		= t_stop,
	.show		= t_show,
};

static int show_traces_open(struct inode *inode, struct file *file)
{
	struct trace_array *tr = inode->i_private;
	struct seq_file *m;
	int ret;

	if (tracing_disabled)
		return -ENODEV;

	ret = seq_open(file, &show_traces_seq_ops);
	if (ret)
		return ret;

	m = file->private_data;
	m->private = tr;

	return 0;
}

static ssize_t
tracing_write_stub(struct file *filp, const char __user *ubuf,
		   size_t count, loff_t *ppos)
{
	return count;
}

loff_t tracing_lseek(struct file *file, loff_t offset, int whence)
{
	int ret;

	if (file->f_mode & FMODE_READ)
		ret = seq_lseek(file, offset, whence);
	else
		file->f_pos = ret = 0;

	return ret;
}

static const struct file_operations tracing_fops = {
	.open		= tracing_open,
	.read		= seq_read,
	.write		= tracing_write_stub,
	.llseek		= tracing_lseek,
	.release	= tracing_release,
};

static const struct file_operations show_traces_fops = {
	.open		= show_traces_open,
	.read		= seq_read,
	.release	= seq_release,
	.llseek		= seq_lseek,
};

/*
 * The tracer itself will not take this lock, but still we want
 * to provide a consistent cpumask to user-space:
 */
static DEFINE_MUTEX(tracing_cpumask_update_lock);

/*
 * Temporary storage for the character representation of the
 * CPU bitmask (and one more byte for the newline):
 */
static char mask_str[NR_CPUS + 1];

static ssize_t
tracing_cpumask_read(struct file *filp, char __user *ubuf,
		     size_t count, loff_t *ppos)
{
	struct trace_array *tr = file_inode(filp)->i_private;
	int len;

	mutex_lock(&tracing_cpumask_update_lock);

	len = cpumask_scnprintf(mask_str, count, tr->tracing_cpumask);
	if (count - len < 2) {
		count = -EINVAL;
		goto out_err;
	}
	len += sprintf(mask_str + len, "\n");
	count = simple_read_from_buffer(ubuf, count, ppos, mask_str, NR_CPUS+1);

out_err:
	mutex_unlock(&tracing_cpumask_update_lock);

	return count;
}

static ssize_t
tracing_cpumask_write(struct file *filp, const char __user *ubuf,
		      size_t count, loff_t *ppos)
{
	struct trace_array *tr = file_inode(filp)->i_private;
	cpumask_var_t tracing_cpumask_new;
	int err, cpu;

	if (!alloc_cpumask_var(&tracing_cpumask_new, GFP_KERNEL))
		return -ENOMEM;

	err = cpumask_parse_user(ubuf, count, tracing_cpumask_new);
	if (err)
		goto err_unlock;

	mutex_lock(&tracing_cpumask_update_lock);

	local_irq_disable();
	arch_spin_lock(&tr->max_lock);
	for_each_tracing_cpu(cpu) {
		/*
		 * Increase/decrease the disabled counter if we are
		 * about to flip a bit in the cpumask:
		 */
		if (cpumask_test_cpu(cpu, tr->tracing_cpumask) &&
				!cpumask_test_cpu(cpu, tracing_cpumask_new)) {
			atomic_inc(&per_cpu_ptr(tr->trace_buffer.data, cpu)->disabled);
			ring_buffer_record_disable_cpu(tr->trace_buffer.buffer, cpu);
		}
		if (!cpumask_test_cpu(cpu, tr->tracing_cpumask) &&
				cpumask_test_cpu(cpu, tracing_cpumask_new)) {
			atomic_dec(&per_cpu_ptr(tr->trace_buffer.data, cpu)->disabled);
			ring_buffer_record_enable_cpu(tr->trace_buffer.buffer, cpu);
		}
	}
	arch_spin_unlock(&tr->max_lock);
	local_irq_enable();

	cpumask_copy(tr->tracing_cpumask, tracing_cpumask_new);

	mutex_unlock(&tracing_cpumask_update_lock);
	free_cpumask_var(tracing_cpumask_new);

	return count;

err_unlock:
	free_cpumask_var(tracing_cpumask_new);

	return err;
}

static const struct file_operations tracing_cpumask_fops = {
	.open		= tracing_open_generic_tr,
	.read		= tracing_cpumask_read,
	.write		= tracing_cpumask_write,
	.release	= tracing_release_generic_tr,
	.llseek		= generic_file_llseek,
};

static int tracing_trace_options_show(struct seq_file *m, void *v)
{
	struct tracer_opt *trace_opts;
	struct trace_array *tr = m->private;
	u32 tracer_flags;
	int i;

	mutex_lock(&trace_types_lock);
	tracer_flags = tr->current_trace->flags->val;
	trace_opts = tr->current_trace->flags->opts;

	for (i = 0; trace_options[i]; i++) {
		if (trace_flags & (1 << i))
			seq_printf(m, "%s\n", trace_options[i]);
		else
			seq_printf(m, "no%s\n", trace_options[i]);
	}

	for (i = 0; trace_opts[i].name; i++) {
		if (tracer_flags & trace_opts[i].bit)
			seq_printf(m, "%s\n", trace_opts[i].name);
		else
			seq_printf(m, "no%s\n", trace_opts[i].name);
	}
	mutex_unlock(&trace_types_lock);

	return 0;
}

static int __set_tracer_option(struct trace_array *tr,
			       struct tracer_flags *tracer_flags,
			       struct tracer_opt *opts, int neg)
{
	struct tracer *trace = tr->current_trace;
	int ret;

	ret = trace->set_flag(tr, tracer_flags->val, opts->bit, !neg);
	if (ret)
		return ret;

	if (neg)
		tracer_flags->val &= ~opts->bit;
	else
		tracer_flags->val |= opts->bit;
	return 0;
}

/* Try to assign a tracer specific option */
static int set_tracer_option(struct trace_array *tr, char *cmp, int neg)
{
	struct tracer *trace = tr->current_trace;
	struct tracer_flags *tracer_flags = trace->flags;
	struct tracer_opt *opts = NULL;
	int i;

	for (i = 0; tracer_flags->opts[i].name; i++) {
		opts = &tracer_flags->opts[i];

		if (strcmp(cmp, opts->name) == 0)
			return __set_tracer_option(tr, trace->flags, opts, neg);
	}

	return -EINVAL;
}

/* Some tracers require overwrite to stay enabled */
int trace_keep_overwrite(struct tracer *tracer, u32 mask, int set)
{
	if (tracer->enabled && (mask & TRACE_ITER_OVERWRITE) && !set)
		return -1;

	return 0;
}

int set_tracer_flag(struct trace_array *tr, unsigned int mask, int enabled)
{
	/* do nothing if flag is already set */
	if (!!(trace_flags & mask) == !!enabled)
		return 0;

	/* Give the tracer a chance to approve the change */
	if (tr->current_trace->flag_changed)
		if (tr->current_trace->flag_changed(tr, mask, !!enabled))
			return -EINVAL;

	if (enabled)
		trace_flags |= mask;
	else
		trace_flags &= ~mask;

	if (mask == TRACE_ITER_RECORD_CMD)
		trace_event_enable_cmd_record(enabled);

	if (mask == TRACE_ITER_OVERWRITE) {
		ring_buffer_change_overwrite(tr->trace_buffer.buffer, enabled);
#ifdef CONFIG_TRACER_MAX_TRACE
		ring_buffer_change_overwrite(tr->max_buffer.buffer, enabled);
#endif
	}

	if (mask == TRACE_ITER_PRINTK)
		trace_printk_start_stop_comm(enabled);

	return 0;
}

static int trace_set_options(struct trace_array *tr, char *option)
{
	char *cmp;
	int neg = 0;
	int ret = -ENODEV;
	int i;

	cmp = strstrip(option);

	if (strncmp(cmp, "no", 2) == 0) {
		neg = 1;
		cmp += 2;
	}

	mutex_lock(&trace_types_lock);

	for (i = 0; trace_options[i]; i++) {
		if (strcmp(cmp, trace_options[i]) == 0) {
			ret = set_tracer_flag(tr, 1 << i, !neg);
			break;
		}
	}

	/* If no option could be set, test the specific tracer options */
	if (!trace_options[i])
		ret = set_tracer_option(tr, cmp, neg);

	mutex_unlock(&trace_types_lock);

	return ret;
}

static ssize_t
tracing_trace_options_write(struct file *filp, const char __user *ubuf,
			size_t cnt, loff_t *ppos)
{
	struct seq_file *m = filp->private_data;
	struct trace_array *tr = m->private;
	char buf[64];
	int ret;

	if (cnt >= sizeof(buf))
		return -EINVAL;

	if (copy_from_user(&buf, ubuf, cnt))
		return -EFAULT;

	buf[cnt] = 0;

	ret = trace_set_options(tr, buf);
	if (ret < 0)
		return ret;

	*ppos += cnt;

	return cnt;
}

static int tracing_trace_options_open(struct inode *inode, struct file *file)
{
	struct trace_array *tr = inode->i_private;
	int ret;

	if (tracing_disabled)
		return -ENODEV;

	if (trace_array_get(tr) < 0)
		return -ENODEV;

	ret = single_open(file, tracing_trace_options_show, inode->i_private);
	if (ret < 0)
		trace_array_put(tr);

	return ret;
}

static const struct file_operations tracing_iter_fops = {
	.open		= tracing_trace_options_open,
	.read		= seq_read,
	.llseek		= seq_lseek,
	.release	= tracing_single_release_tr,
	.write		= tracing_trace_options_write,
};

static const char readme_msg[] =
	"tracing mini-HOWTO:\n\n"
	"# echo 0 > tracing_on : quick way to disable tracing\n"
	"# echo 1 > tracing_on : quick way to re-enable tracing\n\n"
	" Important files:\n"
	"  trace\t\t\t- The static contents of the buffer\n"
	"\t\t\t  To clear the buffer write into this file: echo > trace\n"
	"  trace_pipe\t\t- A consuming read to see the contents of the buffer\n"
	"  current_tracer\t- function and latency tracers\n"
	"  available_tracers\t- list of configured tracers for current_tracer\n"
	"  buffer_size_kb\t- view and modify size of per cpu buffer\n"
	"  buffer_total_size_kb  - view total size of all cpu buffers\n\n"
	"  trace_clock\t\t-change the clock used to order events\n"
	"       local:   Per cpu clock but may not be synced across CPUs\n"
	"      global:   Synced across CPUs but slows tracing down.\n"
	"     counter:   Not a clock, but just an increment\n"
	"      uptime:   Jiffy counter from time of boot\n"
	"        perf:   Same clock that perf events use\n"
#ifdef CONFIG_X86_64
	"     x86-tsc:   TSC cycle counter\n"
#endif
	"\n  trace_marker\t\t- Writes into this file writes into the kernel buffer\n"
	"  tracing_cpumask\t- Limit which CPUs to trace\n"
	"  instances\t\t- Make sub-buffers with: mkdir instances/foo\n"
	"\t\t\t  Remove sub-buffer with rmdir\n"
	"  trace_options\t\t- Set format or modify how tracing happens\n"
	"\t\t\t  Disable an option by adding a suffix 'no' to the\n"
	"\t\t\t  option name\n"
	"  saved_cmdlines_size\t- echo command number in here to store comm-pid list\n"
#ifdef CONFIG_DYNAMIC_FTRACE
	"\n  available_filter_functions - list of functions that can be filtered on\n"
	"  set_ftrace_filter\t- echo function name in here to only trace these\n"
	"\t\t\t  functions\n"
	"\t     accepts: func_full_name, *func_end, func_begin*, *func_middle*\n"
	"\t     modules: Can select a group via module\n"
	"\t      Format: :mod:<module-name>\n"
	"\t     example: echo :mod:ext3 > set_ftrace_filter\n"
	"\t    triggers: a command to perform when function is hit\n"
	"\t      Format: <function>:<trigger>[:count]\n"
	"\t     trigger: traceon, traceoff\n"
	"\t\t      enable_event:<system>:<event>\n"
	"\t\t      disable_event:<system>:<event>\n"
#ifdef CONFIG_STACKTRACE
	"\t\t      stacktrace\n"
#endif
#ifdef CONFIG_TRACER_SNAPSHOT
	"\t\t      snapshot\n"
#endif
	"\t\t      dump\n"
	"\t\t      cpudump\n"
	"\t     example: echo do_fault:traceoff > set_ftrace_filter\n"
	"\t              echo do_trap:traceoff:3 > set_ftrace_filter\n"
	"\t     The first one will disable tracing every time do_fault is hit\n"
	"\t     The second will disable tracing at most 3 times when do_trap is hit\n"
	"\t       The first time do trap is hit and it disables tracing, the\n"
	"\t       counter will decrement to 2. If tracing is already disabled,\n"
	"\t       the counter will not decrement. It only decrements when the\n"
	"\t       trigger did work\n"
	"\t     To remove trigger without count:\n"
	"\t       echo '!<function>:<trigger> > set_ftrace_filter\n"
	"\t     To remove trigger with a count:\n"
	"\t       echo '!<function>:<trigger>:0 > set_ftrace_filter\n"
	"  set_ftrace_notrace\t- echo function name in here to never trace.\n"
	"\t    accepts: func_full_name, *func_end, func_begin*, *func_middle*\n"
	"\t    modules: Can select a group via module command :mod:\n"
	"\t    Does not accept triggers\n"
#endif /* CONFIG_DYNAMIC_FTRACE */
#ifdef CONFIG_FUNCTION_TRACER
	"  set_ftrace_pid\t- Write pid(s) to only function trace those pids\n"
	"\t\t    (function)\n"
#endif
#ifdef CONFIG_FUNCTION_GRAPH_TRACER
	"  set_graph_function\t- Trace the nested calls of a function (function_graph)\n"
	"  set_graph_notrace\t- Do not trace the nested calls of a function (function_graph)\n"
	"  max_graph_depth\t- Trace a limited depth of nested calls (0 is unlimited)\n"
#endif
#ifdef CONFIG_TRACER_SNAPSHOT
	"\n  snapshot\t\t- Like 'trace' but shows the content of the static\n"
	"\t\t\t  snapshot buffer. Read the contents for more\n"
	"\t\t\t  information\n"
#endif
#ifdef CONFIG_STACK_TRACER
	"  stack_trace\t\t- Shows the max stack trace when active\n"
	"  stack_max_size\t- Shows current max stack size that was traced\n"
	"\t\t\t  Write into this file to reset the max size (trigger a\n"
	"\t\t\t  new trace)\n"
#ifdef CONFIG_DYNAMIC_FTRACE
	"  stack_trace_filter\t- Like set_ftrace_filter but limits what stack_trace\n"
	"\t\t\t  traces\n"
#endif
#endif /* CONFIG_STACK_TRACER */
	"  events/\t\t- Directory containing all trace event subsystems:\n"
	"      enable\t\t- Write 0/1 to enable/disable tracing of all events\n"
	"  events/<system>/\t- Directory containing all trace events for <system>:\n"
	"      enable\t\t- Write 0/1 to enable/disable tracing of all <system>\n"
	"\t\t\t  events\n"
	"      filter\t\t- If set, only events passing filter are traced\n"
	"  events/<system>/<event>/\t- Directory containing control files for\n"
	"\t\t\t  <event>:\n"
	"      enable\t\t- Write 0/1 to enable/disable tracing of <event>\n"
	"      filter\t\t- If set, only events passing filter are traced\n"
	"      trigger\t\t- If set, a command to perform when event is hit\n"
	"\t    Format: <trigger>[:count][if <filter>]\n"
	"\t   trigger: traceon, traceoff\n"
	"\t            enable_event:<system>:<event>\n"
	"\t            disable_event:<system>:<event>\n"
#ifdef CONFIG_STACKTRACE
	"\t\t    stacktrace\n"
#endif
#ifdef CONFIG_TRACER_SNAPSHOT
	"\t\t    snapshot\n"
#endif
	"\t   example: echo traceoff > events/block/block_unplug/trigger\n"
	"\t            echo traceoff:3 > events/block/block_unplug/trigger\n"
	"\t            echo 'enable_event:kmem:kmalloc:3 if nr_rq > 1' > \\\n"
	"\t                  events/block/block_unplug/trigger\n"
	"\t   The first disables tracing every time block_unplug is hit.\n"
	"\t   The second disables tracing the first 3 times block_unplug is hit.\n"
	"\t   The third enables the kmalloc event the first 3 times block_unplug\n"
	"\t     is hit and has value of greater than 1 for the 'nr_rq' event field.\n"
	"\t   Like function triggers, the counter is only decremented if it\n"
	"\t    enabled or disabled tracing.\n"
	"\t   To remove a trigger without a count:\n"
	"\t     echo '!<trigger> > <system>/<event>/trigger\n"
	"\t   To remove a trigger with a count:\n"
	"\t     echo '!<trigger>:0 > <system>/<event>/trigger\n"
	"\t   Filters can be ignored when removing a trigger.\n"
;

static ssize_t
tracing_readme_read(struct file *filp, char __user *ubuf,
		       size_t cnt, loff_t *ppos)
{
	return simple_read_from_buffer(ubuf, cnt, ppos,
					readme_msg, strlen(readme_msg));
}

static const struct file_operations tracing_readme_fops = {
	.open		= tracing_open_generic,
	.read		= tracing_readme_read,
	.llseek		= generic_file_llseek,
};

static void *saved_cmdlines_next(struct seq_file *m, void *v, loff_t *pos)
{
	unsigned int *ptr = v;

	if (*pos || m->count)
		ptr++;

	(*pos)++;

	for (; ptr < &savedcmd->map_cmdline_to_pid[savedcmd->cmdline_num];
	     ptr++) {
		if (*ptr == -1 || *ptr == NO_CMDLINE_MAP)
			continue;

		return ptr;
	}

	return NULL;
}

static void *saved_cmdlines_start(struct seq_file *m, loff_t *pos)
{
	void *v;
	loff_t l = 0;

	preempt_disable();
	arch_spin_lock(&trace_cmdline_lock);

	v = &savedcmd->map_cmdline_to_pid[0];
	while (l <= *pos) {
		v = saved_cmdlines_next(m, v, &l);
		if (!v)
			return NULL;
	}

	return v;
}

static void saved_cmdlines_stop(struct seq_file *m, void *v)
{
	arch_spin_unlock(&trace_cmdline_lock);
	preempt_enable();
}

static int saved_cmdlines_show(struct seq_file *m, void *v)
{
	char buf[TASK_COMM_LEN];
	unsigned int *pid = v;

	__trace_find_cmdline(*pid, buf);
	seq_printf(m, "%d %s\n", *pid, buf);
	return 0;
}

static const struct seq_operations tracing_saved_cmdlines_seq_ops = {
	.start		= saved_cmdlines_start,
	.next		= saved_cmdlines_next,
	.stop		= saved_cmdlines_stop,
	.show		= saved_cmdlines_show,
};

static int tracing_saved_cmdlines_open(struct inode *inode, struct file *filp)
{
	if (tracing_disabled)
		return -ENODEV;

	return seq_open(filp, &tracing_saved_cmdlines_seq_ops);
}

static const struct file_operations tracing_saved_cmdlines_fops = {
	.open		= tracing_saved_cmdlines_open,
	.read		= seq_read,
	.llseek		= seq_lseek,
	.release	= seq_release,
};

static ssize_t
tracing_saved_cmdlines_size_read(struct file *filp, char __user *ubuf,
				 size_t cnt, loff_t *ppos)
{
	char buf[64];
	int r;

	arch_spin_lock(&trace_cmdline_lock);
	r = scnprintf(buf, sizeof(buf), "%u\n", savedcmd->cmdline_num);
	arch_spin_unlock(&trace_cmdline_lock);

	return simple_read_from_buffer(ubuf, cnt, ppos, buf, r);
}

static void free_saved_cmdlines_buffer(struct saved_cmdlines_buffer *s)
{
	kfree(s->saved_cmdlines);
	kfree(s->map_cmdline_to_pid);
	kfree(s);
}

static int tracing_resize_saved_cmdlines(unsigned int val)
{
	struct saved_cmdlines_buffer *s, *savedcmd_temp;

	s = kmalloc(sizeof(*s), GFP_KERNEL);
	if (!s)
		return -ENOMEM;

	if (allocate_cmdlines_buffer(val, s) < 0) {
		kfree(s);
		return -ENOMEM;
	}

	arch_spin_lock(&trace_cmdline_lock);
	savedcmd_temp = savedcmd;
	savedcmd = s;
	arch_spin_unlock(&trace_cmdline_lock);
	free_saved_cmdlines_buffer(savedcmd_temp);

	return 0;
}

static ssize_t
tracing_saved_cmdlines_size_write(struct file *filp, const char __user *ubuf,
				  size_t cnt, loff_t *ppos)
{
	unsigned long val;
	int ret;

	ret = kstrtoul_from_user(ubuf, cnt, 10, &val);
	if (ret)
		return ret;

	/* must have at least 1 entry or less than PID_MAX_DEFAULT */
	if (!val || val > PID_MAX_DEFAULT)
		return -EINVAL;

	ret = tracing_resize_saved_cmdlines((unsigned int)val);
	if (ret < 0)
		return ret;

	*ppos += cnt;

	return cnt;
}

static const struct file_operations tracing_saved_cmdlines_size_fops = {
	.open		= tracing_open_generic,
	.read		= tracing_saved_cmdlines_size_read,
	.write		= tracing_saved_cmdlines_size_write,
};

static ssize_t
tracing_set_trace_read(struct file *filp, char __user *ubuf,
		       size_t cnt, loff_t *ppos)
{
	struct trace_array *tr = filp->private_data;
	char buf[MAX_TRACER_SIZE+2];
	int r;

	mutex_lock(&trace_types_lock);
	r = sprintf(buf, "%s\n", tr->current_trace->name);
	mutex_unlock(&trace_types_lock);

	return simple_read_from_buffer(ubuf, cnt, ppos, buf, r);
}

int tracer_init(struct tracer *t, struct trace_array *tr)
{
	tracing_reset_online_cpus(&tr->trace_buffer);
	return t->init(tr);
}

static void set_buffer_entries(struct trace_buffer *buf, unsigned long val)
{
	int cpu;

	for_each_tracing_cpu(cpu)
		per_cpu_ptr(buf->data, cpu)->entries = val;
}

#ifdef CONFIG_TRACER_MAX_TRACE
/* resize @tr's buffer to the size of @size_tr's entries */
static int resize_buffer_duplicate_size(struct trace_buffer *trace_buf,
					struct trace_buffer *size_buf, int cpu_id)
{
	int cpu, ret = 0;

	if (cpu_id == RING_BUFFER_ALL_CPUS) {
		for_each_tracing_cpu(cpu) {
			ret = ring_buffer_resize(trace_buf->buffer,
				 per_cpu_ptr(size_buf->data, cpu)->entries, cpu);
			if (ret < 0)
				break;
			per_cpu_ptr(trace_buf->data, cpu)->entries =
				per_cpu_ptr(size_buf->data, cpu)->entries;
		}
	} else {
		ret = ring_buffer_resize(trace_buf->buffer,
				 per_cpu_ptr(size_buf->data, cpu_id)->entries, cpu_id);
		if (ret == 0)
			per_cpu_ptr(trace_buf->data, cpu_id)->entries =
				per_cpu_ptr(size_buf->data, cpu_id)->entries;
	}

	return ret;
}
#endif /* CONFIG_TRACER_MAX_TRACE */

static int __tracing_resize_ring_buffer(struct trace_array *tr,
					unsigned long size, int cpu)
{
	int ret;

	/*
	 * If kernel or user changes the size of the ring buffer
	 * we use the size that was given, and we can forget about
	 * expanding it later.
	 */
	ring_buffer_expanded = true;

	/* May be called before buffers are initialized */
	if (!tr->trace_buffer.buffer)
		return 0;

	ret = ring_buffer_resize(tr->trace_buffer.buffer, size, cpu);
	if (ret < 0)
		return ret;

#ifdef CONFIG_TRACER_MAX_TRACE
	if (!(tr->flags & TRACE_ARRAY_FL_GLOBAL) ||
	    !tr->current_trace->use_max_tr)
		goto out;

	ret = ring_buffer_resize(tr->max_buffer.buffer, size, cpu);
	if (ret < 0) {
		int r = resize_buffer_duplicate_size(&tr->trace_buffer,
						     &tr->trace_buffer, cpu);
		if (r < 0) {
			/*
			 * AARGH! We are left with different
			 * size max buffer!!!!
			 * The max buffer is our "snapshot" buffer.
			 * When a tracer needs a snapshot (one of the
			 * latency tracers), it swaps the max buffer
			 * with the saved snap shot. We succeeded to
			 * update the size of the main buffer, but failed to
			 * update the size of the max buffer. But when we tried
			 * to reset the main buffer to the original size, we
			 * failed there too. This is very unlikely to
			 * happen, but if it does, warn and kill all
			 * tracing.
			 */
			WARN_ON(1);
			tracing_disabled = 1;
		}
		return ret;
	}

	if (cpu == RING_BUFFER_ALL_CPUS)
		set_buffer_entries(&tr->max_buffer, size);
	else
		per_cpu_ptr(tr->max_buffer.data, cpu)->entries = size;

 out:
#endif /* CONFIG_TRACER_MAX_TRACE */

	if (cpu == RING_BUFFER_ALL_CPUS)
		set_buffer_entries(&tr->trace_buffer, size);
	else
		per_cpu_ptr(tr->trace_buffer.data, cpu)->entries = size;

	return ret;
}

static ssize_t tracing_resize_ring_buffer(struct trace_array *tr,
					  unsigned long size, int cpu_id)
{
	int ret = size;

	mutex_lock(&trace_types_lock);

	if (cpu_id != RING_BUFFER_ALL_CPUS) {
		/* make sure, this cpu is enabled in the mask */
		if (!cpumask_test_cpu(cpu_id, tracing_buffer_mask)) {
			ret = -EINVAL;
			goto out;
		}
	}

	ret = __tracing_resize_ring_buffer(tr, size, cpu_id);
	if (ret < 0)
		ret = -ENOMEM;

out:
	mutex_unlock(&trace_types_lock);

	return ret;
}


/**
 * tracing_update_buffers - used by tracing facility to expand ring buffers
 *
 * To save on memory when the tracing is never used on a system with it
 * configured in. The ring buffers are set to a minimum size. But once
 * a user starts to use the tracing facility, then they need to grow
 * to their default size.
 *
 * This function is to be called when a tracer is about to be used.
 */
int tracing_update_buffers(void)
{
	int ret = 0;

	mutex_lock(&trace_types_lock);
	if (!ring_buffer_expanded)
		ret = __tracing_resize_ring_buffer(&global_trace, trace_buf_size,
						RING_BUFFER_ALL_CPUS);
	mutex_unlock(&trace_types_lock);

	return ret;
}

struct trace_option_dentry;

static struct trace_option_dentry *
create_trace_option_files(struct trace_array *tr, struct tracer *tracer);

static void
destroy_trace_option_files(struct trace_option_dentry *topts);

/*
 * Used to clear out the tracer before deletion of an instance.
 * Must have trace_types_lock held.
 */
static void tracing_set_nop(struct trace_array *tr)
{
	if (tr->current_trace == &nop_trace)
		return;
	
	tr->current_trace->enabled--;

	if (tr->current_trace->reset)
		tr->current_trace->reset(tr);

	tr->current_trace = &nop_trace;
}

static int tracing_set_tracer(struct trace_array *tr, const char *buf)
{
	static struct trace_option_dentry *topts;
	struct tracer *t;
#ifdef CONFIG_TRACER_MAX_TRACE
	bool had_max_tr;
#endif
	int ret = 0;

	mutex_lock(&trace_types_lock);

	if (!ring_buffer_expanded) {
		ret = __tracing_resize_ring_buffer(tr, trace_buf_size,
						RING_BUFFER_ALL_CPUS);
		if (ret < 0)
			goto out;
		ret = 0;
	}

	for (t = trace_types; t; t = t->next) {
		if (strcmp(t->name, buf) == 0)
			break;
	}
	if (!t) {
		ret = -EINVAL;
		goto out;
	}
	if (t == tr->current_trace)
		goto out;

	/* Some tracers are only allowed for the top level buffer */
	if (!trace_ok_for_array(t, tr)) {
		ret = -EINVAL;
		goto out;
	}

	trace_branch_disable();

	tr->current_trace->enabled--;

	if (tr->current_trace->reset)
		tr->current_trace->reset(tr);

	/* Current trace needs to be nop_trace before synchronize_sched */
	tr->current_trace = &nop_trace;

#ifdef CONFIG_TRACER_MAX_TRACE
	had_max_tr = tr->allocated_snapshot;

	if (had_max_tr && !t->use_max_tr) {
		/*
		 * We need to make sure that the update_max_tr sees that
		 * current_trace changed to nop_trace to keep it from
		 * swapping the buffers after we resize it.
		 * The update_max_tr is called from interrupts disabled
		 * so a synchronized_sched() is sufficient.
		 */
		synchronize_sched();
		free_snapshot(tr);
	}
#endif
	/* Currently, only the top instance has options */
	if (tr->flags & TRACE_ARRAY_FL_GLOBAL) {
		destroy_trace_option_files(topts);
		topts = create_trace_option_files(tr, t);
	}

#ifdef CONFIG_TRACER_MAX_TRACE
	if (t->use_max_tr && !had_max_tr) {
		ret = alloc_snapshot(tr);
		if (ret < 0)
			goto out;
	}
#endif

	if (t->init) {
		ret = tracer_init(t, tr);
		if (ret)
			goto out;
	}

	tr->current_trace = t;
	tr->current_trace->enabled++;
	trace_branch_enable(tr);
 out:
	mutex_unlock(&trace_types_lock);

	return ret;
}

static ssize_t
tracing_set_trace_write(struct file *filp, const char __user *ubuf,
			size_t cnt, loff_t *ppos)
{
	struct trace_array *tr = filp->private_data;
	char buf[MAX_TRACER_SIZE+1];
	int i;
	size_t ret;
	int err;

	ret = cnt;

	if (cnt > MAX_TRACER_SIZE)
		cnt = MAX_TRACER_SIZE;

	if (copy_from_user(&buf, ubuf, cnt))
		return -EFAULT;

	buf[cnt] = 0;

	/* strip ending whitespace. */
	for (i = cnt - 1; i > 0 && isspace(buf[i]); i--)
		buf[i] = 0;

	err = tracing_set_tracer(tr, buf);
	if (err)
		return err;

	*ppos += ret;

	return ret;
}

static ssize_t
tracing_nsecs_read(unsigned long *ptr, char __user *ubuf,
		   size_t cnt, loff_t *ppos)
{
	char buf[64];
	int r;

	r = snprintf(buf, sizeof(buf), "%ld\n",
		     *ptr == (unsigned long)-1 ? -1 : nsecs_to_usecs(*ptr));
	if (r > sizeof(buf))
		r = sizeof(buf);
	return simple_read_from_buffer(ubuf, cnt, ppos, buf, r);
}

static ssize_t
tracing_nsecs_write(unsigned long *ptr, const char __user *ubuf,
		    size_t cnt, loff_t *ppos)
{
	unsigned long val;
	int ret;

	ret = kstrtoul_from_user(ubuf, cnt, 10, &val);
	if (ret)
		return ret;

	*ptr = val * 1000;

	return cnt;
}

static ssize_t
tracing_thresh_read(struct file *filp, char __user *ubuf,
		    size_t cnt, loff_t *ppos)
{
	return tracing_nsecs_read(&tracing_thresh, ubuf, cnt, ppos);
}

static ssize_t
tracing_thresh_write(struct file *filp, const char __user *ubuf,
		     size_t cnt, loff_t *ppos)
{
	struct trace_array *tr = filp->private_data;
	int ret;

	mutex_lock(&trace_types_lock);
	ret = tracing_nsecs_write(&tracing_thresh, ubuf, cnt, ppos);
	if (ret < 0)
		goto out;

	if (tr->current_trace->update_thresh) {
		ret = tr->current_trace->update_thresh(tr);
		if (ret < 0)
			goto out;
	}

	ret = cnt;
out:
	mutex_unlock(&trace_types_lock);

	return ret;
}

static ssize_t
tracing_max_lat_read(struct file *filp, char __user *ubuf,
		     size_t cnt, loff_t *ppos)
{
	return tracing_nsecs_read(filp->private_data, ubuf, cnt, ppos);
}

static ssize_t
tracing_max_lat_write(struct file *filp, const char __user *ubuf,
		      size_t cnt, loff_t *ppos)
{
	return tracing_nsecs_write(filp->private_data, ubuf, cnt, ppos);
}

static int tracing_open_pipe(struct inode *inode, struct file *filp)
{
	struct trace_array *tr = inode->i_private;
	struct trace_iterator *iter;
	int ret = 0;

	if (tracing_disabled)
		return -ENODEV;

	if (trace_array_get(tr) < 0)
		return -ENODEV;

	mutex_lock(&trace_types_lock);

	/* create a buffer to store the information to pass to userspace */
	iter = kzalloc(sizeof(*iter), GFP_KERNEL);
	if (!iter) {
		ret = -ENOMEM;
		__trace_array_put(tr);
		goto out;
	}

	/*
	 * We make a copy of the current tracer to avoid concurrent
	 * changes on it while we are reading.
	 */
	iter->trace = kmalloc(sizeof(*iter->trace), GFP_KERNEL);
	if (!iter->trace) {
		ret = -ENOMEM;
		goto fail;
	}
	*iter->trace = *tr->current_trace;

	if (!alloc_cpumask_var(&iter->started, GFP_KERNEL)) {
		ret = -ENOMEM;
		goto fail;
	}

	/* trace pipe does not show start of buffer */
	cpumask_setall(iter->started);

	if (trace_flags & TRACE_ITER_LATENCY_FMT)
		iter->iter_flags |= TRACE_FILE_LAT_FMT;

	/* Output in nanoseconds only if we are using a clock in nanoseconds. */
	if (trace_clocks[tr->clock_id].in_ns)
		iter->iter_flags |= TRACE_FILE_TIME_IN_NS;

	iter->tr = tr;
	iter->trace_buffer = &tr->trace_buffer;
	iter->cpu_file = tracing_get_cpu(inode);
	mutex_init(&iter->mutex);
	filp->private_data = iter;

	if (iter->trace->pipe_open)
		iter->trace->pipe_open(iter);

	nonseekable_open(inode, filp);
out:
	mutex_unlock(&trace_types_lock);
	return ret;

fail:
	kfree(iter->trace);
	kfree(iter);
	__trace_array_put(tr);
	mutex_unlock(&trace_types_lock);
	return ret;
}

static int tracing_release_pipe(struct inode *inode, struct file *file)
{
	struct trace_iterator *iter = file->private_data;
	struct trace_array *tr = inode->i_private;

	mutex_lock(&trace_types_lock);

	if (iter->trace->pipe_close)
		iter->trace->pipe_close(iter);

	mutex_unlock(&trace_types_lock);

	free_cpumask_var(iter->started);
	mutex_destroy(&iter->mutex);
	kfree(iter->trace);
	kfree(iter);

	trace_array_put(tr);

	return 0;
}

static unsigned int
trace_poll(struct trace_iterator *iter, struct file *filp, poll_table *poll_table)
{
	/* Iterators are static, they should be filled or empty */
	if (trace_buffer_iter(iter, iter->cpu_file))
		return POLLIN | POLLRDNORM;

	if (trace_flags & TRACE_ITER_BLOCK)
		/*
		 * Always select as readable when in blocking mode
		 */
		return POLLIN | POLLRDNORM;
	else
		return ring_buffer_poll_wait(iter->trace_buffer->buffer, iter->cpu_file,
					     filp, poll_table);
}

static unsigned int
tracing_poll_pipe(struct file *filp, poll_table *poll_table)
{
	struct trace_iterator *iter = filp->private_data;

	return trace_poll(iter, filp, poll_table);
}

/* Must be called with trace_types_lock mutex held. */
static int tracing_wait_pipe(struct file *filp)
{
	struct trace_iterator *iter = filp->private_data;
	int ret;

	while (trace_empty(iter)) {

		if ((filp->f_flags & O_NONBLOCK)) {
			return -EAGAIN;
		}

		/*
		 * We block until we read something and tracing is disabled.
		 * We still block if tracing is disabled, but we have never
		 * read anything. This allows a user to cat this file, and
		 * then enable tracing. But after we have read something,
		 * we give an EOF when tracing is again disabled.
		 *
		 * iter->pos will be 0 if we haven't read anything.
		 */
		if (!tracing_is_on() && iter->pos)
			break;

		mutex_unlock(&iter->mutex);

		ret = wait_on_pipe(iter);

		mutex_lock(&iter->mutex);

		if (ret)
			return ret;

		if (signal_pending(current))
			return -EINTR;
	}

	return 1;
}

/*
 * Consumer reader.
 */
static ssize_t
tracing_read_pipe(struct file *filp, char __user *ubuf,
		  size_t cnt, loff_t *ppos)
{
	struct trace_iterator *iter = filp->private_data;
	struct trace_array *tr = iter->tr;
	ssize_t sret;

	/* return any leftover data */
	sret = trace_seq_to_user(&iter->seq, ubuf, cnt);
	if (sret != -EBUSY)
		return sret;

	trace_seq_init(&iter->seq);

	/* copy the tracer to avoid using a global lock all around */
	mutex_lock(&trace_types_lock);
	if (unlikely(iter->trace->name != tr->current_trace->name))
		*iter->trace = *tr->current_trace;
	mutex_unlock(&trace_types_lock);

	/*
	 * Avoid more than one consumer on a single file descriptor
	 * This is just a matter of traces coherency, the ring buffer itself
	 * is protected.
	 */
	mutex_lock(&iter->mutex);
	if (iter->trace->read) {
		sret = iter->trace->read(iter, filp, ubuf, cnt, ppos);
		if (sret)
			goto out;
	}

waitagain:
	sret = tracing_wait_pipe(filp);
	if (sret <= 0)
		goto out;

	/* stop when tracing is finished */
	if (trace_empty(iter)) {
		sret = 0;
		goto out;
	}

	if (cnt >= PAGE_SIZE)
		cnt = PAGE_SIZE - 1;

	/* reset all but tr, trace, and overruns */
	memset(&iter->seq, 0,
	       sizeof(struct trace_iterator) -
	       offsetof(struct trace_iterator, seq));
	cpumask_clear(iter->started);
	iter->pos = -1;

	trace_event_read_lock();
	trace_access_lock(iter->cpu_file);
	while (trace_find_next_entry_inc(iter) != NULL) {
		enum print_line_t ret;
		int len = iter->seq.len;

		ret = print_trace_line(iter);
		if (ret == TRACE_TYPE_PARTIAL_LINE) {
			/* don't print partial lines */
			iter->seq.len = len;
			break;
		}
		if (ret != TRACE_TYPE_NO_CONSUME)
			trace_consume(iter);

		if (iter->seq.len >= cnt)
			break;

		/*
		 * Setting the full flag means we reached the trace_seq buffer
		 * size and we should leave by partial output condition above.
		 * One of the trace_seq_* functions is not used properly.
		 */
		WARN_ONCE(iter->seq.full, "full flag set for trace type %d",
			  iter->ent->type);
	}
	trace_access_unlock(iter->cpu_file);
	trace_event_read_unlock();

	/* Now copy what we have to the user */
	sret = trace_seq_to_user(&iter->seq, ubuf, cnt);
	if (iter->seq.readpos >= iter->seq.len)
		trace_seq_init(&iter->seq);

	/*
	 * If there was nothing to send to user, in spite of consuming trace
	 * entries, go back to wait for more entries.
	 */
	if (sret == -EBUSY)
		goto waitagain;

out:
	mutex_unlock(&iter->mutex);

	return sret;
}

static void tracing_spd_release_pipe(struct splice_pipe_desc *spd,
				     unsigned int idx)
{
	__free_page(spd->pages[idx]);
}

static const struct pipe_buf_operations tracing_pipe_buf_ops = {
	.can_merge		= 0,
	.confirm		= generic_pipe_buf_confirm,
	.release		= generic_pipe_buf_release,
	.steal			= generic_pipe_buf_steal,
	.get			= generic_pipe_buf_get,
};

static size_t
tracing_fill_pipe_page(size_t rem, struct trace_iterator *iter)
{
	size_t count;
	int ret;

	/* Seq buffer is page-sized, exactly what we need. */
	for (;;) {
		count = iter->seq.len;
		ret = print_trace_line(iter);
		count = iter->seq.len - count;
		if (rem < count) {
			rem = 0;
			iter->seq.len -= count;
			break;
		}
		if (ret == TRACE_TYPE_PARTIAL_LINE) {
			iter->seq.len -= count;
			break;
		}

		if (ret != TRACE_TYPE_NO_CONSUME)
			trace_consume(iter);
		rem -= count;
		if (!trace_find_next_entry_inc(iter))	{
			rem = 0;
			iter->ent = NULL;
			break;
		}
	}

	return rem;
}

static ssize_t tracing_splice_read_pipe(struct file *filp,
					loff_t *ppos,
					struct pipe_inode_info *pipe,
					size_t len,
					unsigned int flags)
{
	struct page *pages_def[PIPE_DEF_BUFFERS];
	struct partial_page partial_def[PIPE_DEF_BUFFERS];
	struct trace_iterator *iter = filp->private_data;
	struct splice_pipe_desc spd = {
		.pages		= pages_def,
		.partial	= partial_def,
		.nr_pages	= 0, /* This gets updated below. */
		.nr_pages_max	= PIPE_DEF_BUFFERS,
		.flags		= flags,
		.ops		= &tracing_pipe_buf_ops,
		.spd_release	= tracing_spd_release_pipe,
	};
	struct trace_array *tr = iter->tr;
	ssize_t ret;
	size_t rem;
	unsigned int i;

	if (splice_grow_spd(pipe, &spd))
		return -ENOMEM;

	/* copy the tracer to avoid using a global lock all around */
	mutex_lock(&trace_types_lock);
	if (unlikely(iter->trace->name != tr->current_trace->name))
		*iter->trace = *tr->current_trace;
	mutex_unlock(&trace_types_lock);

	mutex_lock(&iter->mutex);

	if (iter->trace->splice_read) {
		ret = iter->trace->splice_read(iter, filp,
					       ppos, pipe, len, flags);
		if (ret)
			goto out_err;
	}

	ret = tracing_wait_pipe(filp);
	if (ret <= 0)
		goto out_err;

	if (!iter->ent && !trace_find_next_entry_inc(iter)) {
		ret = -EFAULT;
		goto out_err;
	}

	trace_event_read_lock();
	trace_access_lock(iter->cpu_file);

	/* Fill as many pages as possible. */
	for (i = 0, rem = len; i < spd.nr_pages_max && rem; i++) {
		spd.pages[i] = alloc_page(GFP_KERNEL);
		if (!spd.pages[i])
			break;

		rem = tracing_fill_pipe_page(rem, iter);

		/* Copy the data into the page, so we can start over. */
		ret = trace_seq_to_buffer(&iter->seq,
					  page_address(spd.pages[i]),
					  iter->seq.len);
		if (ret < 0) {
			__free_page(spd.pages[i]);
			break;
		}
		spd.partial[i].offset = 0;
		spd.partial[i].len = iter->seq.len;

		trace_seq_init(&iter->seq);
	}

	trace_access_unlock(iter->cpu_file);
	trace_event_read_unlock();
	mutex_unlock(&iter->mutex);

	spd.nr_pages = i;

	ret = splice_to_pipe(pipe, &spd);
out:
	splice_shrink_spd(&spd);
	return ret;

out_err:
	mutex_unlock(&iter->mutex);
	goto out;
}

static ssize_t
tracing_entries_read(struct file *filp, char __user *ubuf,
		     size_t cnt, loff_t *ppos)
{
	struct inode *inode = file_inode(filp);
	struct trace_array *tr = inode->i_private;
	int cpu = tracing_get_cpu(inode);
	char buf[64];
	int r = 0;
	ssize_t ret;

	mutex_lock(&trace_types_lock);

	if (cpu == RING_BUFFER_ALL_CPUS) {
		int cpu, buf_size_same;
		unsigned long size;

		size = 0;
		buf_size_same = 1;
		/* check if all cpu sizes are same */
		for_each_tracing_cpu(cpu) {
			/* fill in the size from first enabled cpu */
			if (size == 0)
				size = per_cpu_ptr(tr->trace_buffer.data, cpu)->entries;
			if (size != per_cpu_ptr(tr->trace_buffer.data, cpu)->entries) {
				buf_size_same = 0;
				break;
			}
		}

		if (buf_size_same) {
			if (!ring_buffer_expanded)
				r = sprintf(buf, "%lu (expanded: %lu)\n",
					    size >> 10,
					    trace_buf_size >> 10);
			else
				r = sprintf(buf, "%lu\n", size >> 10);
		} else
			r = sprintf(buf, "X\n");
	} else
		r = sprintf(buf, "%lu\n", per_cpu_ptr(tr->trace_buffer.data, cpu)->entries >> 10);

	mutex_unlock(&trace_types_lock);

	ret = simple_read_from_buffer(ubuf, cnt, ppos, buf, r);
	return ret;
}

static ssize_t
tracing_entries_write(struct file *filp, const char __user *ubuf,
		      size_t cnt, loff_t *ppos)
{
	struct inode *inode = file_inode(filp);
	struct trace_array *tr = inode->i_private;
	unsigned long val;
	int ret;

	ret = kstrtoul_from_user(ubuf, cnt, 10, &val);
	if (ret)
		return ret;

	/* must have at least 1 entry */
	if (!val)
		return -EINVAL;

	/* value is in KB */
	val <<= 10;
	ret = tracing_resize_ring_buffer(tr, val, tracing_get_cpu(inode));
	if (ret < 0)
		return ret;

	*ppos += cnt;

	return cnt;
}

static ssize_t
tracing_total_entries_read(struct file *filp, char __user *ubuf,
				size_t cnt, loff_t *ppos)
{
	struct trace_array *tr = filp->private_data;
	char buf[64];
	int r, cpu;
	unsigned long size = 0, expanded_size = 0;

	mutex_lock(&trace_types_lock);
	for_each_tracing_cpu(cpu) {
		size += per_cpu_ptr(tr->trace_buffer.data, cpu)->entries >> 10;
		if (!ring_buffer_expanded)
			expanded_size += trace_buf_size >> 10;
	}
	if (ring_buffer_expanded)
		r = sprintf(buf, "%lu\n", size);
	else
		r = sprintf(buf, "%lu (expanded: %lu)\n", size, expanded_size);
	mutex_unlock(&trace_types_lock);

	return simple_read_from_buffer(ubuf, cnt, ppos, buf, r);
}

static ssize_t
tracing_free_buffer_write(struct file *filp, const char __user *ubuf,
			  size_t cnt, loff_t *ppos)
{
	/*
	 * There is no need to read what the user has written, this function
	 * is just to make sure that there is no error when "echo" is used
	 */

	*ppos += cnt;

	return cnt;
}

static int
tracing_free_buffer_release(struct inode *inode, struct file *filp)
{
	struct trace_array *tr = inode->i_private;

	/* disable tracing ? */
	if (trace_flags & TRACE_ITER_STOP_ON_FREE)
		tracer_tracing_off(tr);
	/* resize the ring buffer to 0 */
	tracing_resize_ring_buffer(tr, 0, RING_BUFFER_ALL_CPUS);

	trace_array_put(tr);

	return 0;
}

static ssize_t
tracing_mark_write(struct file *filp, const char __user *ubuf,
					size_t cnt, loff_t *fpos)
{
	unsigned long addr = (unsigned long)ubuf;
	struct trace_array *tr = filp->private_data;
	struct ring_buffer_event *event;
	struct ring_buffer *buffer;
	struct print_entry *entry;
	unsigned long irq_flags;
	struct page *pages[2];
	void *map_page[2];
	int nr_pages = 1;
	ssize_t written;
	int offset;
	int size;
	int len;
	int ret;
	int i;

	if (tracing_disabled)
		return -EINVAL;

	if (!(trace_flags & TRACE_ITER_MARKERS))
		return -EINVAL;

	if (cnt > TRACE_BUF_SIZE)
		cnt = TRACE_BUF_SIZE;

	/*
	 * Userspace is injecting traces into the kernel trace buffer.
	 * We want to be as non intrusive as possible.
	 * To do so, we do not want to allocate any special buffers
	 * or take any locks, but instead write the userspace data
	 * straight into the ring buffer.
	 *
	 * First we need to pin the userspace buffer into memory,
	 * which, most likely it is, because it just referenced it.
	 * But there's no guarantee that it is. By using get_user_pages_fast()
	 * and kmap_atomic/kunmap_atomic() we can get access to the
	 * pages directly. We then write the data directly into the
	 * ring buffer.
	 */
	BUILD_BUG_ON(TRACE_BUF_SIZE >= PAGE_SIZE);

	/* check if we cross pages */
	if ((addr & PAGE_MASK) != ((addr + cnt) & PAGE_MASK))
		nr_pages = 2;

	offset = addr & (PAGE_SIZE - 1);
	addr &= PAGE_MASK;

	ret = get_user_pages_fast(addr, nr_pages, 0, pages);
	if (ret < nr_pages) {
		while (--ret >= 0)
			put_page(pages[ret]);
		written = -EFAULT;
		goto out;
	}

	for (i = 0; i < nr_pages; i++)
		map_page[i] = kmap_atomic(pages[i]);

	local_save_flags(irq_flags);
	size = sizeof(*entry) + cnt + 2; /* possible \n added */
	buffer = tr->trace_buffer.buffer;
	event = trace_buffer_lock_reserve(buffer, TRACE_PRINT, size,
					  irq_flags, preempt_count());
	if (!event) {
		/* Ring buffer disabled, return as if not open for write */
		written = -EBADF;
		goto out_unlock;
	}

	entry = ring_buffer_event_data(event);
	entry->ip = _THIS_IP_;

	if (nr_pages == 2) {
		len = PAGE_SIZE - offset;
		memcpy(&entry->buf, map_page[0] + offset, len);
		memcpy(&entry->buf[len], map_page[1], cnt - len);
	} else
		memcpy(&entry->buf, map_page[0] + offset, cnt);

	if (entry->buf[cnt - 1] != '\n') {
		entry->buf[cnt] = '\n';
		entry->buf[cnt + 1] = '\0';
	} else
		entry->buf[cnt] = '\0';

	__buffer_unlock_commit(buffer, event);

	written = cnt;

	*fpos += written;

 out_unlock:
	for (i = 0; i < nr_pages; i++){
		kunmap_atomic(map_page[i]);
		put_page(pages[i]);
	}
 out:
	return written;
}

static int tracing_clock_show(struct seq_file *m, void *v)
{
	struct trace_array *tr = m->private;
	int i;

	for (i = 0; i < ARRAY_SIZE(trace_clocks); i++)
		seq_printf(m,
			"%s%s%s%s", i ? " " : "",
			i == tr->clock_id ? "[" : "", trace_clocks[i].name,
			i == tr->clock_id ? "]" : "");
	seq_putc(m, '\n');

	return 0;
}

static int tracing_set_clock(struct trace_array *tr, const char *clockstr)
{
	int i;

	for (i = 0; i < ARRAY_SIZE(trace_clocks); i++) {
		if (strcmp(trace_clocks[i].name, clockstr) == 0)
			break;
	}
	if (i == ARRAY_SIZE(trace_clocks))
		return -EINVAL;

	mutex_lock(&trace_types_lock);

	tr->clock_id = i;

	ring_buffer_set_clock(tr->trace_buffer.buffer, trace_clocks[i].func);

	/*
	 * New clock may not be consistent with the previous clock.
	 * Reset the buffer so that it doesn't have incomparable timestamps.
	 */
	tracing_reset_online_cpus(&tr->trace_buffer);

#ifdef CONFIG_TRACER_MAX_TRACE
	if (tr->flags & TRACE_ARRAY_FL_GLOBAL && tr->max_buffer.buffer)
		ring_buffer_set_clock(tr->max_buffer.buffer, trace_clocks[i].func);
	tracing_reset_online_cpus(&tr->max_buffer);
#endif

	mutex_unlock(&trace_types_lock);

	return 0;
}

static ssize_t tracing_clock_write(struct file *filp, const char __user *ubuf,
				   size_t cnt, loff_t *fpos)
{
	struct seq_file *m = filp->private_data;
	struct trace_array *tr = m->private;
	char buf[64];
	const char *clockstr;
	int ret;

	if (cnt >= sizeof(buf))
		return -EINVAL;

	if (copy_from_user(&buf, ubuf, cnt))
		return -EFAULT;

	buf[cnt] = 0;

	clockstr = strstrip(buf);

	ret = tracing_set_clock(tr, clockstr);
	if (ret)
		return ret;

	*fpos += cnt;

	return cnt;
}

static int tracing_clock_open(struct inode *inode, struct file *file)
{
	struct trace_array *tr = inode->i_private;
	int ret;

	if (tracing_disabled)
		return -ENODEV;

	if (trace_array_get(tr))
		return -ENODEV;

	ret = single_open(file, tracing_clock_show, inode->i_private);
	if (ret < 0)
		trace_array_put(tr);

	return ret;
}

struct ftrace_buffer_info {
	struct trace_iterator	iter;
	void			*spare;
	unsigned int		read;
};

#ifdef CONFIG_TRACER_SNAPSHOT
static int tracing_snapshot_open(struct inode *inode, struct file *file)
{
	struct trace_array *tr = inode->i_private;
	struct trace_iterator *iter;
	struct seq_file *m;
	int ret = 0;

	if (trace_array_get(tr) < 0)
		return -ENODEV;

	if (file->f_mode & FMODE_READ) {
		iter = __tracing_open(inode, file, true);
		if (IS_ERR(iter))
			ret = PTR_ERR(iter);
	} else {
		/* Writes still need the seq_file to hold the private data */
		ret = -ENOMEM;
		m = kzalloc(sizeof(*m), GFP_KERNEL);
		if (!m)
			goto out;
		iter = kzalloc(sizeof(*iter), GFP_KERNEL);
		if (!iter) {
			kfree(m);
			goto out;
		}
		ret = 0;

		iter->tr = tr;
		iter->trace_buffer = &tr->max_buffer;
		iter->cpu_file = tracing_get_cpu(inode);
		m->private = iter;
		file->private_data = m;
	}
out:
	if (ret < 0)
		trace_array_put(tr);

	return ret;
}

static ssize_t
tracing_snapshot_write(struct file *filp, const char __user *ubuf, size_t cnt,
		       loff_t *ppos)
{
	struct seq_file *m = filp->private_data;
	struct trace_iterator *iter = m->private;
	struct trace_array *tr = iter->tr;
	unsigned long val;
	int ret;

	ret = tracing_update_buffers();
	if (ret < 0)
		return ret;

	ret = kstrtoul_from_user(ubuf, cnt, 10, &val);
	if (ret)
		return ret;

	mutex_lock(&trace_types_lock);

	if (tr->current_trace->use_max_tr) {
		ret = -EBUSY;
		goto out;
	}

	switch (val) {
	case 0:
		if (iter->cpu_file != RING_BUFFER_ALL_CPUS) {
			ret = -EINVAL;
			break;
		}
		if (tr->allocated_snapshot)
			free_snapshot(tr);
		break;
	case 1:
/* Only allow per-cpu swap if the ring buffer supports it */
#ifndef CONFIG_RING_BUFFER_ALLOW_SWAP
		if (iter->cpu_file != RING_BUFFER_ALL_CPUS) {
			ret = -EINVAL;
			break;
		}
#endif
		if (!tr->allocated_snapshot) {
			ret = alloc_snapshot(tr);
			if (ret < 0)
				break;
		}
		local_irq_disable();
		/* Now, we're going to swap */
		if (iter->cpu_file == RING_BUFFER_ALL_CPUS)
			update_max_tr(tr, current, smp_processor_id());
		else
			update_max_tr_single(tr, current, iter->cpu_file);
		local_irq_enable();
		break;
	default:
		if (tr->allocated_snapshot) {
			if (iter->cpu_file == RING_BUFFER_ALL_CPUS)
				tracing_reset_online_cpus(&tr->max_buffer);
			else
				tracing_reset(&tr->max_buffer, iter->cpu_file);
		}
		break;
	}

	if (ret >= 0) {
		*ppos += cnt;
		ret = cnt;
	}
out:
	mutex_unlock(&trace_types_lock);
	return ret;
}

static int tracing_snapshot_release(struct inode *inode, struct file *file)
{
	struct seq_file *m = file->private_data;
	int ret;

	ret = tracing_release(inode, file);

	if (file->f_mode & FMODE_READ)
		return ret;

	/* If write only, the seq_file is just a stub */
	if (m)
		kfree(m->private);
	kfree(m);

	return 0;
}

static int tracing_buffers_open(struct inode *inode, struct file *filp);
static ssize_t tracing_buffers_read(struct file *filp, char __user *ubuf,
				    size_t count, loff_t *ppos);
static int tracing_buffers_release(struct inode *inode, struct file *file);
static ssize_t tracing_buffers_splice_read(struct file *file, loff_t *ppos,
		   struct pipe_inode_info *pipe, size_t len, unsigned int flags);

static int snapshot_raw_open(struct inode *inode, struct file *filp)
{
	struct ftrace_buffer_info *info;
	int ret;

	ret = tracing_buffers_open(inode, filp);
	if (ret < 0)
		return ret;

	info = filp->private_data;

	if (info->iter.trace->use_max_tr) {
		tracing_buffers_release(inode, filp);
		return -EBUSY;
	}

	info->iter.snapshot = true;
	info->iter.trace_buffer = &info->iter.tr->max_buffer;

	return ret;
}

#endif /* CONFIG_TRACER_SNAPSHOT */


static const struct file_operations tracing_thresh_fops = {
	.open		= tracing_open_generic,
	.read		= tracing_thresh_read,
	.write		= tracing_thresh_write,
	.llseek		= generic_file_llseek,
};

static const struct file_operations tracing_max_lat_fops = {
	.open		= tracing_open_generic,
	.read		= tracing_max_lat_read,
	.write		= tracing_max_lat_write,
	.llseek		= generic_file_llseek,
};

static const struct file_operations set_tracer_fops = {
	.open		= tracing_open_generic,
	.read		= tracing_set_trace_read,
	.write		= tracing_set_trace_write,
	.llseek		= generic_file_llseek,
};

static const struct file_operations tracing_pipe_fops = {
	.open		= tracing_open_pipe,
	.poll		= tracing_poll_pipe,
	.read		= tracing_read_pipe,
	.splice_read	= tracing_splice_read_pipe,
	.release	= tracing_release_pipe,
	.llseek		= no_llseek,
};

static const struct file_operations tracing_entries_fops = {
	.open		= tracing_open_generic_tr,
	.read		= tracing_entries_read,
	.write		= tracing_entries_write,
	.llseek		= generic_file_llseek,
	.release	= tracing_release_generic_tr,
};

static const struct file_operations tracing_total_entries_fops = {
	.open		= tracing_open_generic_tr,
	.read		= tracing_total_entries_read,
	.llseek		= generic_file_llseek,
	.release	= tracing_release_generic_tr,
};

static const struct file_operations tracing_free_buffer_fops = {
	.open		= tracing_open_generic_tr,
	.write		= tracing_free_buffer_write,
	.release	= tracing_free_buffer_release,
};

static const struct file_operations tracing_mark_fops = {
	.open		= tracing_open_generic_tr,
	.write		= tracing_mark_write,
	.llseek		= generic_file_llseek,
	.release	= tracing_release_generic_tr,
};

static const struct file_operations trace_clock_fops = {
	.open		= tracing_clock_open,
	.read		= seq_read,
	.llseek		= seq_lseek,
	.release	= tracing_single_release_tr,
	.write		= tracing_clock_write,
};

#ifdef CONFIG_TRACER_SNAPSHOT
static const struct file_operations snapshot_fops = {
	.open		= tracing_snapshot_open,
	.read		= seq_read,
	.write		= tracing_snapshot_write,
	.llseek		= tracing_lseek,
	.release	= tracing_snapshot_release,
};

static const struct file_operations snapshot_raw_fops = {
	.open		= snapshot_raw_open,
	.read		= tracing_buffers_read,
	.release	= tracing_buffers_release,
	.splice_read	= tracing_buffers_splice_read,
	.llseek		= no_llseek,
};

#endif /* CONFIG_TRACER_SNAPSHOT */

static int tracing_buffers_open(struct inode *inode, struct file *filp)
{
	struct trace_array *tr = inode->i_private;
	struct ftrace_buffer_info *info;
	int ret;

	if (tracing_disabled)
		return -ENODEV;

	if (trace_array_get(tr) < 0)
		return -ENODEV;

	info = kzalloc(sizeof(*info), GFP_KERNEL);
	if (!info) {
		trace_array_put(tr);
		return -ENOMEM;
	}

	mutex_lock(&trace_types_lock);

	info->iter.tr		= tr;
	info->iter.cpu_file	= tracing_get_cpu(inode);
	info->iter.trace	= tr->current_trace;
	info->iter.trace_buffer = &tr->trace_buffer;
	info->spare		= NULL;
	/* Force reading ring buffer for first read */
	info->read		= (unsigned int)-1;

	filp->private_data = info;

	mutex_unlock(&trace_types_lock);

	ret = nonseekable_open(inode, filp);
	if (ret < 0)
		trace_array_put(tr);

	return ret;
}

static unsigned int
tracing_buffers_poll(struct file *filp, poll_table *poll_table)
{
	struct ftrace_buffer_info *info = filp->private_data;
	struct trace_iterator *iter = &info->iter;

	return trace_poll(iter, filp, poll_table);
}

static ssize_t
tracing_buffers_read(struct file *filp, char __user *ubuf,
		     size_t count, loff_t *ppos)
{
	struct ftrace_buffer_info *info = filp->private_data;
	struct trace_iterator *iter = &info->iter;
	ssize_t ret;
	ssize_t size;

	if (!count)
		return 0;

	mutex_lock(&trace_types_lock);

#ifdef CONFIG_TRACER_MAX_TRACE
	if (iter->snapshot && iter->tr->current_trace->use_max_tr) {
		size = -EBUSY;
		goto out_unlock;
	}
#endif

	if (!info->spare)
		info->spare = ring_buffer_alloc_read_page(iter->trace_buffer->buffer,
							  iter->cpu_file);
	size = -ENOMEM;
	if (!info->spare)
		goto out_unlock;

	/* Do we have previous read data to read? */
	if (info->read < PAGE_SIZE)
		goto read;

 again:
	trace_access_lock(iter->cpu_file);
	ret = ring_buffer_read_page(iter->trace_buffer->buffer,
				    &info->spare,
				    count,
				    iter->cpu_file, 0);
	trace_access_unlock(iter->cpu_file);

	if (ret < 0) {
		if (trace_empty(iter)) {
			if ((filp->f_flags & O_NONBLOCK)) {
				size = -EAGAIN;
				goto out_unlock;
			}
			mutex_unlock(&trace_types_lock);
			ret = wait_on_pipe(iter);
			mutex_lock(&trace_types_lock);
			if (ret) {
				size = ret;
				goto out_unlock;
			}
			if (signal_pending(current)) {
				size = -EINTR;
				goto out_unlock;
			}
			goto again;
		}
		size = 0;
		goto out_unlock;
	}

	info->read = 0;
 read:
	size = PAGE_SIZE - info->read;
	if (size > count)
		size = count;

	ret = copy_to_user(ubuf, info->spare + info->read, size);
	if (ret == size) {
		size = -EFAULT;
		goto out_unlock;
	}
	size -= ret;

	*ppos += size;
	info->read += size;

 out_unlock:
	mutex_unlock(&trace_types_lock);

	return size;
}

static int tracing_buffers_release(struct inode *inode, struct file *file)
{
	struct ftrace_buffer_info *info = file->private_data;
	struct trace_iterator *iter = &info->iter;

	mutex_lock(&trace_types_lock);

	__trace_array_put(iter->tr);

	if (info->spare)
		ring_buffer_free_read_page(iter->trace_buffer->buffer, info->spare);
	kfree(info);

	mutex_unlock(&trace_types_lock);

	return 0;
}

struct buffer_ref {
	struct ring_buffer	*buffer;
	void			*page;
	int			ref;
};

static void buffer_pipe_buf_release(struct pipe_inode_info *pipe,
				    struct pipe_buffer *buf)
{
	struct buffer_ref *ref = (struct buffer_ref *)buf->private;

	if (--ref->ref)
		return;

	ring_buffer_free_read_page(ref->buffer, ref->page);
	kfree(ref);
	buf->private = 0;
}

static void buffer_pipe_buf_get(struct pipe_inode_info *pipe,
				struct pipe_buffer *buf)
{
	struct buffer_ref *ref = (struct buffer_ref *)buf->private;

	ref->ref++;
}

/* Pipe buffer operations for a buffer. */
static const struct pipe_buf_operations buffer_pipe_buf_ops = {
	.can_merge		= 0,
	.confirm		= generic_pipe_buf_confirm,
	.release		= buffer_pipe_buf_release,
	.steal			= generic_pipe_buf_steal,
	.get			= buffer_pipe_buf_get,
};

/*
 * Callback from splice_to_pipe(), if we need to release some pages
 * at the end of the spd in case we error'ed out in filling the pipe.
 */
static void buffer_spd_release(struct splice_pipe_desc *spd, unsigned int i)
{
	struct buffer_ref *ref =
		(struct buffer_ref *)spd->partial[i].private;

	if (--ref->ref)
		return;

	ring_buffer_free_read_page(ref->buffer, ref->page);
	kfree(ref);
	spd->partial[i].private = 0;
}

static ssize_t
tracing_buffers_splice_read(struct file *file, loff_t *ppos,
			    struct pipe_inode_info *pipe, size_t len,
			    unsigned int flags)
{
	struct ftrace_buffer_info *info = file->private_data;
	struct trace_iterator *iter = &info->iter;
	struct partial_page partial_def[PIPE_DEF_BUFFERS];
	struct page *pages_def[PIPE_DEF_BUFFERS];
	struct splice_pipe_desc spd = {
		.pages		= pages_def,
		.partial	= partial_def,
		.nr_pages_max	= PIPE_DEF_BUFFERS,
		.flags		= flags,
		.ops		= &buffer_pipe_buf_ops,
		.spd_release	= buffer_spd_release,
	};
	struct buffer_ref *ref;
	int entries, size, i;
	ssize_t ret;

	mutex_lock(&trace_types_lock);

#ifdef CONFIG_TRACER_MAX_TRACE
	if (iter->snapshot && iter->tr->current_trace->use_max_tr) {
		ret = -EBUSY;
		goto out;
	}
#endif

	if (splice_grow_spd(pipe, &spd)) {
		ret = -ENOMEM;
		goto out;
	}

	if (*ppos & (PAGE_SIZE - 1)) {
		ret = -EINVAL;
		goto out;
	}

	if (len & (PAGE_SIZE - 1)) {
		if (len < PAGE_SIZE) {
			ret = -EINVAL;
			goto out;
		}
		len &= PAGE_MASK;
	}

 again:
	trace_access_lock(iter->cpu_file);
	entries = ring_buffer_entries_cpu(iter->trace_buffer->buffer, iter->cpu_file);

	for (i = 0; i < spd.nr_pages_max && len && entries; i++, len -= PAGE_SIZE) {
		struct page *page;
		int r;

		ref = kzalloc(sizeof(*ref), GFP_KERNEL);
		if (!ref)
			break;

		ref->ref = 1;
		ref->buffer = iter->trace_buffer->buffer;
		ref->page = ring_buffer_alloc_read_page(ref->buffer, iter->cpu_file);
		if (!ref->page) {
			kfree(ref);
			break;
		}

		r = ring_buffer_read_page(ref->buffer, &ref->page,
					  len, iter->cpu_file, 1);
		if (r < 0) {
			ring_buffer_free_read_page(ref->buffer, ref->page);
			kfree(ref);
			break;
		}

		/*
		 * zero out any left over data, this is going to
		 * user land.
		 */
		size = ring_buffer_page_len(ref->page);
		if (size < PAGE_SIZE)
			memset(ref->page + size, 0, PAGE_SIZE - size);

		page = virt_to_page(ref->page);

		spd.pages[i] = page;
		spd.partial[i].len = PAGE_SIZE;
		spd.partial[i].offset = 0;
		spd.partial[i].private = (unsigned long)ref;
		spd.nr_pages++;
		*ppos += PAGE_SIZE;

		entries = ring_buffer_entries_cpu(iter->trace_buffer->buffer, iter->cpu_file);
	}

	trace_access_unlock(iter->cpu_file);
	spd.nr_pages = i;

	/* did we read anything? */
	if (!spd.nr_pages) {
		if ((file->f_flags & O_NONBLOCK) || (flags & SPLICE_F_NONBLOCK)) {
			ret = -EAGAIN;
			goto out;
		}
		mutex_unlock(&trace_types_lock);
		ret = wait_on_pipe(iter);
		mutex_lock(&trace_types_lock);
		if (ret)
			goto out;
		if (signal_pending(current)) {
			ret = -EINTR;
			goto out;
		}
		goto again;
	}

	ret = splice_to_pipe(pipe, &spd);
	splice_shrink_spd(&spd);
out:
	mutex_unlock(&trace_types_lock);

	return ret;
}

static const struct file_operations tracing_buffers_fops = {
	.open		= tracing_buffers_open,
	.read		= tracing_buffers_read,
	.poll		= tracing_buffers_poll,
	.release	= tracing_buffers_release,
	.splice_read	= tracing_buffers_splice_read,
	.llseek		= no_llseek,
};

static ssize_t
tracing_stats_read(struct file *filp, char __user *ubuf,
		   size_t count, loff_t *ppos)
{
	struct inode *inode = file_inode(filp);
	struct trace_array *tr = inode->i_private;
	struct trace_buffer *trace_buf = &tr->trace_buffer;
	int cpu = tracing_get_cpu(inode);
	struct trace_seq *s;
	unsigned long cnt;
	unsigned long long t;
	unsigned long usec_rem;

	s = kmalloc(sizeof(*s), GFP_KERNEL);
	if (!s)
		return -ENOMEM;

	trace_seq_init(s);

	cnt = ring_buffer_entries_cpu(trace_buf->buffer, cpu);
	trace_seq_printf(s, "entries: %ld\n", cnt);

	cnt = ring_buffer_overrun_cpu(trace_buf->buffer, cpu);
	trace_seq_printf(s, "overrun: %ld\n", cnt);

	cnt = ring_buffer_commit_overrun_cpu(trace_buf->buffer, cpu);
	trace_seq_printf(s, "commit overrun: %ld\n", cnt);

	cnt = ring_buffer_bytes_cpu(trace_buf->buffer, cpu);
	trace_seq_printf(s, "bytes: %ld\n", cnt);

	if (trace_clocks[tr->clock_id].in_ns) {
		/* local or global for trace_clock */
		t = ns2usecs(ring_buffer_oldest_event_ts(trace_buf->buffer, cpu));
		usec_rem = do_div(t, USEC_PER_SEC);
		trace_seq_printf(s, "oldest event ts: %5llu.%06lu\n",
								t, usec_rem);

		t = ns2usecs(ring_buffer_time_stamp(trace_buf->buffer, cpu));
		usec_rem = do_div(t, USEC_PER_SEC);
		trace_seq_printf(s, "now ts: %5llu.%06lu\n", t, usec_rem);
	} else {
		/* counter or tsc mode for trace_clock */
		trace_seq_printf(s, "oldest event ts: %llu\n",
				ring_buffer_oldest_event_ts(trace_buf->buffer, cpu));

		trace_seq_printf(s, "now ts: %llu\n",
				ring_buffer_time_stamp(trace_buf->buffer, cpu));
	}

	cnt = ring_buffer_dropped_events_cpu(trace_buf->buffer, cpu);
	trace_seq_printf(s, "dropped events: %ld\n", cnt);

	cnt = ring_buffer_read_events_cpu(trace_buf->buffer, cpu);
	trace_seq_printf(s, "read events: %ld\n", cnt);

	count = simple_read_from_buffer(ubuf, count, ppos, s->buffer, s->len);

	kfree(s);

	return count;
}

static const struct file_operations tracing_stats_fops = {
	.open		= tracing_open_generic_tr,
	.read		= tracing_stats_read,
	.llseek		= generic_file_llseek,
	.release	= tracing_release_generic_tr,
};

#ifdef CONFIG_DYNAMIC_FTRACE

int __weak ftrace_arch_read_dyn_info(char *buf, int size)
{
	return 0;
}

static ssize_t
tracing_read_dyn_info(struct file *filp, char __user *ubuf,
		  size_t cnt, loff_t *ppos)
{
	static char ftrace_dyn_info_buffer[1024];
	static DEFINE_MUTEX(dyn_info_mutex);
	unsigned long *p = filp->private_data;
	char *buf = ftrace_dyn_info_buffer;
	int size = ARRAY_SIZE(ftrace_dyn_info_buffer);
	int r;

	mutex_lock(&dyn_info_mutex);
	r = sprintf(buf, "%ld ", *p);

	r += ftrace_arch_read_dyn_info(buf+r, (size-1)-r);
	buf[r++] = '\n';

	r = simple_read_from_buffer(ubuf, cnt, ppos, buf, r);

	mutex_unlock(&dyn_info_mutex);

	return r;
}

static const struct file_operations tracing_dyn_info_fops = {
	.open		= tracing_open_generic,
	.read		= tracing_read_dyn_info,
	.llseek		= generic_file_llseek,
};
#endif /* CONFIG_DYNAMIC_FTRACE */

#if defined(CONFIG_TRACER_SNAPSHOT) && defined(CONFIG_DYNAMIC_FTRACE)
static void
ftrace_snapshot(unsigned long ip, unsigned long parent_ip, void **data)
{
	tracing_snapshot();
}

static void
ftrace_count_snapshot(unsigned long ip, unsigned long parent_ip, void **data)
{
	unsigned long *count = (long *)data;

	if (!*count)
		return;

	if (*count != -1)
		(*count)--;

	tracing_snapshot();
}

static int
ftrace_snapshot_print(struct seq_file *m, unsigned long ip,
		      struct ftrace_probe_ops *ops, void *data)
{
	long count = (long)data;

	seq_printf(m, "%ps:", (void *)ip);

	seq_printf(m, "snapshot");

	if (count == -1)
		seq_printf(m, ":unlimited\n");
	else
		seq_printf(m, ":count=%ld\n", count);

	return 0;
}

static struct ftrace_probe_ops snapshot_probe_ops = {
	.func			= ftrace_snapshot,
	.print			= ftrace_snapshot_print,
};

static struct ftrace_probe_ops snapshot_count_probe_ops = {
	.func			= ftrace_count_snapshot,
	.print			= ftrace_snapshot_print,
};

static int
ftrace_trace_snapshot_callback(struct ftrace_hash *hash,
			       char *glob, char *cmd, char *param, int enable)
{
	struct ftrace_probe_ops *ops;
	void *count = (void *)-1;
	char *number;
	int ret;

	/* hash funcs only work with set_ftrace_filter */
	if (!enable)
		return -EINVAL;

	ops = param ? &snapshot_count_probe_ops :  &snapshot_probe_ops;

	if (glob[0] == '!') {
		unregister_ftrace_function_probe_func(glob+1, ops);
		return 0;
	}

	if (!param)
		goto out_reg;

	number = strsep(&param, ":");

	if (!strlen(number))
		goto out_reg;

	/*
	 * We use the callback data field (which is a pointer)
	 * as our counter.
	 */
	ret = kstrtoul(number, 0, (unsigned long *)&count);
	if (ret)
		return ret;

 out_reg:
	ret = register_ftrace_function_probe(glob, ops, count);

	if (ret >= 0)
		alloc_snapshot(&global_trace);

	return ret < 0 ? ret : 0;
}

static struct ftrace_func_command ftrace_snapshot_cmd = {
	.name			= "snapshot",
	.func			= ftrace_trace_snapshot_callback,
};

static __init int register_snapshot_cmd(void)
{
	return register_ftrace_command(&ftrace_snapshot_cmd);
}
#else
static inline __init int register_snapshot_cmd(void) { return 0; }
#endif /* defined(CONFIG_TRACER_SNAPSHOT) && defined(CONFIG_DYNAMIC_FTRACE) */

struct dentry *tracing_init_dentry_tr(struct trace_array *tr)
{
	if (tr->dir)
		return tr->dir;

	if (!debugfs_initialized())
		return NULL;

	if (tr->flags & TRACE_ARRAY_FL_GLOBAL)
		tr->dir = debugfs_create_dir("tracing", NULL);

	if (!tr->dir)
		pr_warn_once("Could not create debugfs directory 'tracing'\n");

	return tr->dir;
}

struct dentry *tracing_init_dentry(void)
{
	return tracing_init_dentry_tr(&global_trace);
}

static struct dentry *tracing_dentry_percpu(struct trace_array *tr, int cpu)
{
	struct dentry *d_tracer;

	if (tr->percpu_dir)
		return tr->percpu_dir;

	d_tracer = tracing_init_dentry_tr(tr);
	if (!d_tracer)
		return NULL;

	tr->percpu_dir = debugfs_create_dir("per_cpu", d_tracer);

	WARN_ONCE(!tr->percpu_dir,
		  "Could not create debugfs directory 'per_cpu/%d'\n", cpu);

	return tr->percpu_dir;
}

static struct dentry *
trace_create_cpu_file(const char *name, umode_t mode, struct dentry *parent,
		      void *data, long cpu, const struct file_operations *fops)
{
	struct dentry *ret = trace_create_file(name, mode, parent, data, fops);

	if (ret) /* See tracing_get_cpu() */
		ret->d_inode->i_cdev = (void *)(cpu + 1);
	return ret;
}

static void
tracing_init_debugfs_percpu(struct trace_array *tr, long cpu)
{
	struct dentry *d_percpu = tracing_dentry_percpu(tr, cpu);
	struct dentry *d_cpu;
	char cpu_dir[30]; /* 30 characters should be more than enough */

	if (!d_percpu)
		return;

	snprintf(cpu_dir, 30, "cpu%ld", cpu);
	d_cpu = debugfs_create_dir(cpu_dir, d_percpu);
	if (!d_cpu) {
		pr_warning("Could not create debugfs '%s' entry\n", cpu_dir);
		return;
	}

	/* per cpu trace_pipe */
	trace_create_cpu_file("trace_pipe", 0444, d_cpu,
				tr, cpu, &tracing_pipe_fops);

	/* per cpu trace */
	trace_create_cpu_file("trace", 0644, d_cpu,
				tr, cpu, &tracing_fops);

	trace_create_cpu_file("trace_pipe_raw", 0444, d_cpu,
				tr, cpu, &tracing_buffers_fops);

	trace_create_cpu_file("stats", 0444, d_cpu,
				tr, cpu, &tracing_stats_fops);

	trace_create_cpu_file("buffer_size_kb", 0444, d_cpu,
				tr, cpu, &tracing_entries_fops);

#ifdef CONFIG_TRACER_SNAPSHOT
	trace_create_cpu_file("snapshot", 0644, d_cpu,
				tr, cpu, &snapshot_fops);

	trace_create_cpu_file("snapshot_raw", 0444, d_cpu,
				tr, cpu, &snapshot_raw_fops);
#endif
}

#ifdef CONFIG_FTRACE_SELFTEST
/* Let selftest have access to static functions in this file */
#include "trace_selftest.c"
#endif

struct trace_option_dentry {
	struct tracer_opt		*opt;
	struct tracer_flags		*flags;
	struct trace_array		*tr;
	struct dentry			*entry;
};

static ssize_t
trace_options_read(struct file *filp, char __user *ubuf, size_t cnt,
			loff_t *ppos)
{
	struct trace_option_dentry *topt = filp->private_data;
	char *buf;

	if (topt->flags->val & topt->opt->bit)
		buf = "1\n";
	else
		buf = "0\n";

	return simple_read_from_buffer(ubuf, cnt, ppos, buf, 2);
}

static ssize_t
trace_options_write(struct file *filp, const char __user *ubuf, size_t cnt,
			 loff_t *ppos)
{
	struct trace_option_dentry *topt = filp->private_data;
	unsigned long val;
	int ret;

	ret = kstrtoul_from_user(ubuf, cnt, 10, &val);
	if (ret)
		return ret;

	if (val != 0 && val != 1)
		return -EINVAL;

	if (!!(topt->flags->val & topt->opt->bit) != val) {
		mutex_lock(&trace_types_lock);
		ret = __set_tracer_option(topt->tr, topt->flags,
					  topt->opt, !val);
		mutex_unlock(&trace_types_lock);
		if (ret)
			return ret;
	}

	*ppos += cnt;

	return cnt;
}


static const struct file_operations trace_options_fops = {
	.open = tracing_open_generic,
	.read = trace_options_read,
	.write = trace_options_write,
	.llseek	= generic_file_llseek,
};

static ssize_t
trace_options_core_read(struct file *filp, char __user *ubuf, size_t cnt,
			loff_t *ppos)
{
	long index = (long)filp->private_data;
	char *buf;

	if (trace_flags & (1 << index))
		buf = "1\n";
	else
		buf = "0\n";

	return simple_read_from_buffer(ubuf, cnt, ppos, buf, 2);
}

static ssize_t
trace_options_core_write(struct file *filp, const char __user *ubuf, size_t cnt,
			 loff_t *ppos)
{
	struct trace_array *tr = &global_trace;
	long index = (long)filp->private_data;
	unsigned long val;
	int ret;

	ret = kstrtoul_from_user(ubuf, cnt, 10, &val);
	if (ret)
		return ret;

	if (val != 0 && val != 1)
		return -EINVAL;

	mutex_lock(&trace_types_lock);
	ret = set_tracer_flag(tr, 1 << index, val);
	mutex_unlock(&trace_types_lock);

	if (ret < 0)
		return ret;

	*ppos += cnt;

	return cnt;
}

static const struct file_operations trace_options_core_fops = {
	.open = tracing_open_generic,
	.read = trace_options_core_read,
	.write = trace_options_core_write,
	.llseek = generic_file_llseek,
};

struct dentry *trace_create_file(const char *name,
				 umode_t mode,
				 struct dentry *parent,
				 void *data,
				 const struct file_operations *fops)
{
	struct dentry *ret;

	ret = debugfs_create_file(name, mode, parent, data, fops);
	if (!ret)
		pr_warning("Could not create debugfs '%s' entry\n", name);

	return ret;
}


static struct dentry *trace_options_init_dentry(struct trace_array *tr)
{
	struct dentry *d_tracer;

	if (tr->options)
		return tr->options;

	d_tracer = tracing_init_dentry_tr(tr);
	if (!d_tracer)
		return NULL;

	tr->options = debugfs_create_dir("options", d_tracer);
	if (!tr->options) {
		pr_warning("Could not create debugfs directory 'options'\n");
		return NULL;
	}

	return tr->options;
}

static void
create_trace_option_file(struct trace_array *tr,
			 struct trace_option_dentry *topt,
			 struct tracer_flags *flags,
			 struct tracer_opt *opt)
{
	struct dentry *t_options;

	t_options = trace_options_init_dentry(tr);
	if (!t_options)
		return;

	topt->flags = flags;
	topt->opt = opt;
	topt->tr = tr;

	topt->entry = trace_create_file(opt->name, 0644, t_options, topt,
				    &trace_options_fops);

}

static struct trace_option_dentry *
create_trace_option_files(struct trace_array *tr, struct tracer *tracer)
{
	struct trace_option_dentry *topts;
	struct tracer_flags *flags;
	struct tracer_opt *opts;
	int cnt;

	if (!tracer)
		return NULL;

	flags = tracer->flags;

	if (!flags || !flags->opts)
		return NULL;

	opts = flags->opts;

	for (cnt = 0; opts[cnt].name; cnt++)
		;

	topts = kcalloc(cnt + 1, sizeof(*topts), GFP_KERNEL);
	if (!topts)
		return NULL;

	for (cnt = 0; opts[cnt].name; cnt++)
		create_trace_option_file(tr, &topts[cnt], flags,
					 &opts[cnt]);

	return topts;
}

static void
destroy_trace_option_files(struct trace_option_dentry *topts)
{
	int cnt;

	if (!topts)
		return;

	for (cnt = 0; topts[cnt].opt; cnt++)
		debugfs_remove(topts[cnt].entry);

	kfree(topts);
}

static struct dentry *
create_trace_option_core_file(struct trace_array *tr,
			      const char *option, long index)
{
	struct dentry *t_options;

	t_options = trace_options_init_dentry(tr);
	if (!t_options)
		return NULL;

	return trace_create_file(option, 0644, t_options, (void *)index,
				    &trace_options_core_fops);
}

static __init void create_trace_options_dir(struct trace_array *tr)
{
	struct dentry *t_options;
	int i;

	t_options = trace_options_init_dentry(tr);
	if (!t_options)
		return;

	for (i = 0; trace_options[i]; i++)
		create_trace_option_core_file(tr, trace_options[i], i);
}

static ssize_t
rb_simple_read(struct file *filp, char __user *ubuf,
	       size_t cnt, loff_t *ppos)
{
	struct trace_array *tr = filp->private_data;
	char buf[64];
	int r;

	r = tracer_tracing_is_on(tr);
	r = sprintf(buf, "%d\n", r);

	return simple_read_from_buffer(ubuf, cnt, ppos, buf, r);
}

static ssize_t
rb_simple_write(struct file *filp, const char __user *ubuf,
		size_t cnt, loff_t *ppos)
{
	struct trace_array *tr = filp->private_data;
	struct ring_buffer *buffer = tr->trace_buffer.buffer;
	unsigned long val;
	int ret;

	ret = kstrtoul_from_user(ubuf, cnt, 10, &val);
	if (ret)
		return ret;

	if (buffer) {
		mutex_lock(&trace_types_lock);
		if (val) {
			tracer_tracing_on(tr);
			if (tr->current_trace->start)
				tr->current_trace->start(tr);
		} else {
			tracer_tracing_off(tr);
			if (tr->current_trace->stop)
				tr->current_trace->stop(tr);
		}
		mutex_unlock(&trace_types_lock);
	}

	(*ppos)++;

	return cnt;
}

static const struct file_operations rb_simple_fops = {
	.open		= tracing_open_generic_tr,
	.read		= rb_simple_read,
	.write		= rb_simple_write,
	.release	= tracing_release_generic_tr,
	.llseek		= default_llseek,
};

struct dentry *trace_instance_dir;

static void
init_tracer_debugfs(struct trace_array *tr, struct dentry *d_tracer);

static int
allocate_trace_buffer(struct trace_array *tr, struct trace_buffer *buf, int size)
{
	enum ring_buffer_flags rb_flags;

	rb_flags = trace_flags & TRACE_ITER_OVERWRITE ? RB_FL_OVERWRITE : 0;

	buf->tr = tr;

	buf->buffer = ring_buffer_alloc(size, rb_flags);
	if (!buf->buffer)
		return -ENOMEM;

	buf->data = alloc_percpu(struct trace_array_cpu);
	if (!buf->data) {
		ring_buffer_free(buf->buffer);
		return -ENOMEM;
	}

	/* Allocate the first page for all buffers */
	set_buffer_entries(&tr->trace_buffer,
			   ring_buffer_size(tr->trace_buffer.buffer, 0));

	return 0;
}

static int allocate_trace_buffers(struct trace_array *tr, int size)
{
	int ret;

	ret = allocate_trace_buffer(tr, &tr->trace_buffer, size);
	if (ret)
		return ret;

#ifdef CONFIG_TRACER_MAX_TRACE
	ret = allocate_trace_buffer(tr, &tr->max_buffer,
				    allocate_snapshot ? size : 1);
	if (WARN_ON(ret)) {
		ring_buffer_free(tr->trace_buffer.buffer);
		free_percpu(tr->trace_buffer.data);
		return -ENOMEM;
	}
	tr->allocated_snapshot = allocate_snapshot;

	/*
	 * Only the top level trace array gets its snapshot allocated
	 * from the kernel command line.
	 */
	allocate_snapshot = false;
#endif
	return 0;
}

static void free_trace_buffer(struct trace_buffer *buf)
{
	if (buf->buffer) {
		ring_buffer_free(buf->buffer);
		buf->buffer = NULL;
		free_percpu(buf->data);
		buf->data = NULL;
	}
}

static void free_trace_buffers(struct trace_array *tr)
{
	if (!tr)
		return;

	free_trace_buffer(&tr->trace_buffer);

#ifdef CONFIG_TRACER_MAX_TRACE
	free_trace_buffer(&tr->max_buffer);
#endif
}

static int new_instance_create(const char *name)
{
	struct trace_array *tr;
	int ret;

	mutex_lock(&trace_types_lock);

	ret = -EEXIST;
	list_for_each_entry(tr, &ftrace_trace_arrays, list) {
		if (tr->name && strcmp(tr->name, name) == 0)
			goto out_unlock;
	}

	ret = -ENOMEM;
	tr = kzalloc(sizeof(*tr), GFP_KERNEL);
	if (!tr)
		goto out_unlock;

	tr->name = kstrdup(name, GFP_KERNEL);
	if (!tr->name)
		goto out_free_tr;

	if (!alloc_cpumask_var(&tr->tracing_cpumask, GFP_KERNEL))
		goto out_free_tr;

	cpumask_copy(tr->tracing_cpumask, cpu_all_mask);

	raw_spin_lock_init(&tr->start_lock);

	tr->max_lock = (arch_spinlock_t)__ARCH_SPIN_LOCK_UNLOCKED;

	tr->current_trace = &nop_trace;

	INIT_LIST_HEAD(&tr->systems);
	INIT_LIST_HEAD(&tr->events);

	if (allocate_trace_buffers(tr, trace_buf_size) < 0)
		goto out_free_tr;

	tr->dir = debugfs_create_dir(name, trace_instance_dir);
	if (!tr->dir)
		goto out_free_tr;

	ret = event_trace_add_tracer(tr->dir, tr);
	if (ret) {
		debugfs_remove_recursive(tr->dir);
		goto out_free_tr;
	}

	init_tracer_debugfs(tr, tr->dir);

	list_add(&tr->list, &ftrace_trace_arrays);

	mutex_unlock(&trace_types_lock);

	return 0;

 out_free_tr:
	free_trace_buffers(tr);
	free_cpumask_var(tr->tracing_cpumask);
	kfree(tr->name);
	kfree(tr);

 out_unlock:
	mutex_unlock(&trace_types_lock);

	return ret;

}

static int instance_delete(const char *name)
{
	struct trace_array *tr;
	int found = 0;
	int ret;

	mutex_lock(&trace_types_lock);

	ret = -ENODEV;
	list_for_each_entry(tr, &ftrace_trace_arrays, list) {
		if (tr->name && strcmp(tr->name, name) == 0) {
			found = 1;
			break;
		}
	}
	if (!found)
		goto out_unlock;

	ret = -EBUSY;
	if (tr->ref)
		goto out_unlock;

	list_del(&tr->list);

	tracing_set_nop(tr);
	event_trace_del_tracer(tr);
	ftrace_destroy_function_files(tr);
	debugfs_remove_recursive(tr->dir);
	free_trace_buffers(tr);

	kfree(tr->name);
	kfree(tr);

	ret = 0;

 out_unlock:
	mutex_unlock(&trace_types_lock);

	return ret;
}

static int instance_mkdir (struct inode *inode, struct dentry *dentry, umode_t mode)
{
	struct dentry *parent;
	int ret;

	/* Paranoid: Make sure the parent is the "instances" directory */
	parent = hlist_entry(inode->i_dentry.first, struct dentry, d_alias);
	if (WARN_ON_ONCE(parent != trace_instance_dir))
		return -ENOENT;

	/*
	 * The inode mutex is locked, but debugfs_create_dir() will also
	 * take the mutex. As the instances directory can not be destroyed
	 * or changed in any other way, it is safe to unlock it, and
	 * let the dentry try. If two users try to make the same dir at
	 * the same time, then the new_instance_create() will determine the
	 * winner.
	 */
	mutex_unlock(&inode->i_mutex);

	ret = new_instance_create(dentry->d_iname);

	mutex_lock(&inode->i_mutex);

	return ret;
}

static int instance_rmdir(struct inode *inode, struct dentry *dentry)
{
	struct dentry *parent;
	int ret;

	/* Paranoid: Make sure the parent is the "instances" directory */
	parent = hlist_entry(inode->i_dentry.first, struct dentry, d_alias);
	if (WARN_ON_ONCE(parent != trace_instance_dir))
		return -ENOENT;

	/* The caller did a dget() on dentry */
	mutex_unlock(&dentry->d_inode->i_mutex);

	/*
	 * The inode mutex is locked, but debugfs_create_dir() will also
	 * take the mutex. As the instances directory can not be destroyed
	 * or changed in any other way, it is safe to unlock it, and
	 * let the dentry try. If two users try to make the same dir at
	 * the same time, then the instance_delete() will determine the
	 * winner.
	 */
	mutex_unlock(&inode->i_mutex);

	ret = instance_delete(dentry->d_iname);

	mutex_lock_nested(&inode->i_mutex, I_MUTEX_PARENT);
	mutex_lock(&dentry->d_inode->i_mutex);

	return ret;
}

static const struct inode_operations instance_dir_inode_operations = {
	.lookup		= simple_lookup,
	.mkdir		= instance_mkdir,
	.rmdir		= instance_rmdir,
};

static __init void create_trace_instances(struct dentry *d_tracer)
{
	trace_instance_dir = debugfs_create_dir("instances", d_tracer);
	if (WARN_ON(!trace_instance_dir))
		return;

	/* Hijack the dir inode operations, to allow mkdir */
	trace_instance_dir->d_inode->i_op = &instance_dir_inode_operations;
}

static void
init_tracer_debugfs(struct trace_array *tr, struct dentry *d_tracer)
{
	int cpu;

	trace_create_file("available_tracers", 0444, d_tracer,
			tr, &show_traces_fops);

	trace_create_file("current_tracer", 0644, d_tracer,
			tr, &set_tracer_fops);

	trace_create_file("tracing_cpumask", 0644, d_tracer,
			  tr, &tracing_cpumask_fops);

	trace_create_file("trace_options", 0644, d_tracer,
			  tr, &tracing_iter_fops);

	trace_create_file("trace", 0644, d_tracer,
			  tr, &tracing_fops);

	trace_create_file("trace_pipe", 0444, d_tracer,
			  tr, &tracing_pipe_fops);

	trace_create_file("buffer_size_kb", 0644, d_tracer,
			  tr, &tracing_entries_fops);

	trace_create_file("buffer_total_size_kb", 0444, d_tracer,
			  tr, &tracing_total_entries_fops);

	trace_create_file("free_buffer", 0200, d_tracer,
			  tr, &tracing_free_buffer_fops);

	trace_create_file("trace_marker", 0220, d_tracer,
			  tr, &tracing_mark_fops);

	trace_create_file("trace_clock", 0644, d_tracer, tr,
			  &trace_clock_fops);

	trace_create_file("tracing_on", 0644, d_tracer,
			  tr, &rb_simple_fops);

#ifdef CONFIG_TRACER_MAX_TRACE
	trace_create_file("tracing_max_latency", 0644, d_tracer,
			&tr->max_latency, &tracing_max_lat_fops);
#endif

	if (ftrace_create_function_files(tr, d_tracer))
		WARN(1, "Could not allocate function filter files");

#ifdef CONFIG_TRACER_SNAPSHOT
	trace_create_file("snapshot", 0644, d_tracer,
			  tr, &snapshot_fops);
#endif

	for_each_tracing_cpu(cpu)
		tracing_init_debugfs_percpu(tr, cpu);

}

static __init int tracer_init_debugfs(void)
{
	struct dentry *d_tracer;

	trace_access_lock_init();

	d_tracer = tracing_init_dentry();
	if (!d_tracer)
		return 0;

	init_tracer_debugfs(&global_trace, d_tracer);

	trace_create_file("tracing_thresh", 0644, d_tracer,
			&global_trace, &tracing_thresh_fops);

	trace_create_file("README", 0444, d_tracer,
			NULL, &tracing_readme_fops);

	trace_create_file("saved_cmdlines", 0444, d_tracer,
			NULL, &tracing_saved_cmdlines_fops);

	trace_create_file("saved_cmdlines_size", 0644, d_tracer,
			  NULL, &tracing_saved_cmdlines_size_fops);

#ifdef CONFIG_DYNAMIC_FTRACE
	trace_create_file("dyn_ftrace_total_info", 0444, d_tracer,
			&ftrace_update_tot_cnt, &tracing_dyn_info_fops);
#endif

	create_trace_instances(d_tracer);

	create_trace_options_dir(&global_trace);

	return 0;
}

static int trace_panic_handler(struct notifier_block *this,
			       unsigned long event, void *unused)
{
	if (ftrace_dump_on_oops)
		ftrace_dump(ftrace_dump_on_oops);
	return NOTIFY_OK;
}

static struct notifier_block trace_panic_notifier = {
	.notifier_call  = trace_panic_handler,
	.next           = NULL,
	.priority       = 150   /* priority: INT_MAX >= x >= 0 */
};

static int trace_die_handler(struct notifier_block *self,
			     unsigned long val,
			     void *data)
{
	switch (val) {
	case DIE_OOPS:
		if (ftrace_dump_on_oops)
			ftrace_dump(ftrace_dump_on_oops);
		break;
	default:
		break;
	}
	return NOTIFY_OK;
}

static struct notifier_block trace_die_notifier = {
	.notifier_call = trace_die_handler,
	.priority = 200
};

/*
 * printk is set to max of 1024, we really don't need it that big.
 * Nothing should be printing 1000 characters anyway.
 */
#define TRACE_MAX_PRINT		1000

/*
 * Define here KERN_TRACE so that we have one place to modify
 * it if we decide to change what log level the ftrace dump
 * should be at.
 */
#define KERN_TRACE		KERN_EMERG

void
trace_printk_seq(struct trace_seq *s)
{
	/* Probably should print a warning here. */
	if (s->len >= TRACE_MAX_PRINT)
		s->len = TRACE_MAX_PRINT;

	/* should be zero ended, but we are paranoid. */
	s->buffer[s->len] = 0;

	printk(KERN_TRACE "%s", s->buffer);

	trace_seq_init(s);
}

void trace_init_global_iter(struct trace_iterator *iter)
{
	iter->tr = &global_trace;
	iter->trace = iter->tr->current_trace;
	iter->cpu_file = RING_BUFFER_ALL_CPUS;
	iter->trace_buffer = &global_trace.trace_buffer;

	if (iter->trace && iter->trace->open)
		iter->trace->open(iter);

	/* Annotate start of buffers if we had overruns */
	if (ring_buffer_overruns(iter->trace_buffer->buffer))
		iter->iter_flags |= TRACE_FILE_ANNOTATE;

	/* Output in nanoseconds only if we are using a clock in nanoseconds. */
	if (trace_clocks[iter->tr->clock_id].in_ns)
		iter->iter_flags |= TRACE_FILE_TIME_IN_NS;
}

void ftrace_dump(enum ftrace_dump_mode oops_dump_mode)
{
	/* use static because iter can be a bit big for the stack */
	static struct trace_iterator iter;
	static atomic_t dump_running;
	unsigned int old_userobj;
	unsigned long flags;
	int cnt = 0, cpu;

	/* Only allow one dump user at a time. */
	if (atomic_inc_return(&dump_running) != 1) {
		atomic_dec(&dump_running);
		return;
	}

	/*
	 * Always turn off tracing when we dump.
	 * We don't need to show trace output of what happens
	 * between multiple crashes.
	 *
	 * If the user does a sysrq-z, then they can re-enable
	 * tracing with echo 1 > tracing_on.
	 */
	tracing_off();

	local_irq_save(flags);

	/* Simulate the iterator */
	trace_init_global_iter(&iter);

	for_each_tracing_cpu(cpu) {
		atomic_inc(&per_cpu_ptr(iter.tr->trace_buffer.data, cpu)->disabled);
	}

	old_userobj = trace_flags & TRACE_ITER_SYM_USEROBJ;

	/* don't look at user memory in panic mode */
	trace_flags &= ~TRACE_ITER_SYM_USEROBJ;

	switch (oops_dump_mode) {
	case DUMP_ALL:
		iter.cpu_file = RING_BUFFER_ALL_CPUS;
		break;
	case DUMP_ORIG:
		iter.cpu_file = raw_smp_processor_id();
		break;
	case DUMP_NONE:
		goto out_enable;
	default:
		printk(KERN_TRACE "Bad dumping mode, switching to all CPUs dump\n");
		iter.cpu_file = RING_BUFFER_ALL_CPUS;
	}

	printk(KERN_TRACE "Dumping ftrace buffer:\n");

	/* Did function tracer already get disabled? */
	if (ftrace_is_dead()) {
		printk("# WARNING: FUNCTION TRACING IS CORRUPTED\n");
		printk("#          MAY BE MISSING FUNCTION EVENTS\n");
	}

	/*
	 * We need to stop all tracing on all CPUS to read the
	 * the next buffer. This is a bit expensive, but is
	 * not done often. We fill all what we can read,
	 * and then release the locks again.
	 */

	while (!trace_empty(&iter)) {

		if (!cnt)
			printk(KERN_TRACE "---------------------------------\n");

		cnt++;

		/* reset all but tr, trace, and overruns */
		memset(&iter.seq, 0,
		       sizeof(struct trace_iterator) -
		       offsetof(struct trace_iterator, seq));
		iter.iter_flags |= TRACE_FILE_LAT_FMT;
		iter.pos = -1;

		if (trace_find_next_entry_inc(&iter) != NULL) {
			int ret;

			ret = print_trace_line(&iter);
			if (ret != TRACE_TYPE_NO_CONSUME)
				trace_consume(&iter);
		}
		touch_nmi_watchdog();

		trace_printk_seq(&iter.seq);
	}

	if (!cnt)
		printk(KERN_TRACE "   (ftrace buffer empty)\n");
	else
		printk(KERN_TRACE "---------------------------------\n");

 out_enable:
	trace_flags |= old_userobj;

	for_each_tracing_cpu(cpu) {
		atomic_dec(&per_cpu_ptr(iter.trace_buffer->data, cpu)->disabled);
	}
 	atomic_dec(&dump_running);
	local_irq_restore(flags);
}
EXPORT_SYMBOL_GPL(ftrace_dump);

__init static int tracer_alloc_buffers(void)
{
	int ring_buf_size;
	int ret = -ENOMEM;


	if (!alloc_cpumask_var(&tracing_buffer_mask, GFP_KERNEL))
		goto out;

	if (!alloc_cpumask_var(&global_trace.tracing_cpumask, GFP_KERNEL))
		goto out_free_buffer_mask;

	/* Only allocate trace_printk buffers if a trace_printk exists */
	if (__stop___trace_bprintk_fmt != __start___trace_bprintk_fmt)
		/* Must be called before global_trace.buffer is allocated */
		trace_printk_init_buffers();

	/* To save memory, keep the ring buffer size to its minimum */
	if (ring_buffer_expanded)
		ring_buf_size = trace_buf_size;
	else
		ring_buf_size = 1;

	cpumask_copy(tracing_buffer_mask, cpu_possible_mask);
	cpumask_copy(global_trace.tracing_cpumask, cpu_all_mask);

	raw_spin_lock_init(&global_trace.start_lock);

	/* Used for event triggers */
	temp_buffer = ring_buffer_alloc(PAGE_SIZE, RB_FL_OVERWRITE);
	if (!temp_buffer)
		goto out_free_cpumask;

	if (trace_create_savedcmd() < 0)
		goto out_free_temp_buffer;

	/* TODO: make the number of buffers hot pluggable with CPUS */
	if (allocate_trace_buffers(&global_trace, ring_buf_size) < 0) {
		printk(KERN_ERR "tracer: failed to allocate ring buffer!\n");
		WARN_ON(1);
		goto out_free_savedcmd;
	}

	if (global_trace.buffer_disabled)
		tracing_off();

	if (trace_boot_clock) {
		ret = tracing_set_clock(&global_trace, trace_boot_clock);
		if (ret < 0)
			pr_warning("Trace clock %s not defined, going back to default\n",
				   trace_boot_clock);
	}

	/*
	 * register_tracer() might reference current_trace, so it
	 * needs to be set before we register anything. This is
	 * just a bootstrap of current_trace anyway.
	 */
	global_trace.current_trace = &nop_trace;

	global_trace.max_lock = (arch_spinlock_t)__ARCH_SPIN_LOCK_UNLOCKED;

	ftrace_init_global_array_ops(&global_trace);

	register_tracer(&nop_trace);

	/* All seems OK, enable tracing */
	tracing_disabled = 0;

	atomic_notifier_chain_register(&panic_notifier_list,
				       &trace_panic_notifier);

	register_die_notifier(&trace_die_notifier);

	global_trace.flags = TRACE_ARRAY_FL_GLOBAL;

	INIT_LIST_HEAD(&global_trace.systems);
	INIT_LIST_HEAD(&global_trace.events);
	list_add(&global_trace.list, &ftrace_trace_arrays);

	while (trace_boot_options) {
		char *option;

		option = strsep(&trace_boot_options, ",");
		trace_set_options(&global_trace, option);
	}

	register_snapshot_cmd();

	return 0;

out_free_savedcmd:
	free_saved_cmdlines_buffer(savedcmd);
out_free_temp_buffer:
	ring_buffer_free(temp_buffer);
out_free_cpumask:
	free_cpumask_var(global_trace.tracing_cpumask);
out_free_buffer_mask:
	free_cpumask_var(tracing_buffer_mask);
out:
	return ret;
}

__init static int clear_boot_tracer(void)
{
	/*
	 * The default tracer at boot buffer is an init section.
	 * This function is called in lateinit. If we did not
	 * find the boot tracer, then clear it out, to prevent
	 * later registration from accessing the buffer that is
	 * about to be freed.
	 */
	if (!default_bootup_tracer)
		return 0;

	printk(KERN_INFO "ftrace bootup tracer '%s' not registered.\n",
	       default_bootup_tracer);
	default_bootup_tracer = NULL;

	return 0;
}

early_initcall(tracer_alloc_buffers);
fs_initcall(tracer_init_debugfs);
late_initcall(clear_boot_tracer);<|MERGE_RESOLUTION|>--- conflicted
+++ resolved
@@ -820,20 +820,12 @@
 	const char *name;
 	int in_ns;		/* is this clock in nanoseconds? */
 } trace_clocks[] = {
-<<<<<<< HEAD
-	{ trace_clock_local,	"local",	1 },
-	{ trace_clock_global,	"global",	1 },
-	{ trace_clock_counter,	"counter",	0 },
-	{ trace_clock_jiffies,	"uptime",	0 },
-	{ trace_clock,		"perf",		1 },
-=======
 	{ trace_clock_local,		"local",	1 },
 	{ trace_clock_global,		"global",	1 },
 	{ trace_clock_counter,		"counter",	0 },
 	{ trace_clock_jiffies,		"uptime",	0 },
 	{ trace_clock,			"perf",		1 },
 	{ ktime_get_mono_fast_ns,	"mono",		1 },
->>>>>>> bfe01a5b
 	ARCH_TRACE_CLOCKS
 };
 
