// SPDX-License-Identifier: GPL-2.0-only
/*
 * Resizable, Scalable, Concurrent Hash Table
 *
 * Copyright (c) 2015 Herbert Xu <herbert@gondor.apana.org.au>
 * Copyright (c) 2014-2015 Thomas Graf <tgraf@suug.ch>
 * Copyright (c) 2008-2014 Patrick McHardy <kaber@trash.net>
 *
 * Code partially derived from nft_hash
 * Rewritten with rehash code from br_multicast plus single list
 * pointer as suggested by Josh Triplett
 */

#include <linux/atomic.h>
#include <linux/kernel.h>
#include <linux/init.h>
#include <linux/log2.h>
#include <linux/sched.h>
#include <linux/rculist.h>
#include <linux/slab.h>
#include <linux/vmalloc.h>
#include <linux/mm.h>
#include <linux/jhash.h>
#include <linux/random.h>
#include <linux/rhashtable.h>
#include <linux/err.h>
#include <linux/export.h>

#define HASH_DEFAULT_SIZE	64UL
#define HASH_MIN_SIZE		4U

union nested_table {
	union nested_table __rcu *table;
	struct rhash_lock_head *bucket;
};

static u32 head_hashfn(struct rhashtable *ht,
		       const struct bucket_table *tbl,
		       const struct rhash_head *he)
{
	return rht_head_hashfn(ht, tbl, he, ht->p);
}

#ifdef CONFIG_PROVE_LOCKING
#define ASSERT_RHT_MUTEX(HT) BUG_ON(!lockdep_rht_mutex_is_held(HT))

int lockdep_rht_mutex_is_held(struct rhashtable *ht)
{
	return (debug_locks) ? lockdep_is_held(&ht->mutex) : 1;
}
EXPORT_SYMBOL_GPL(lockdep_rht_mutex_is_held);

int lockdep_rht_bucket_is_held(const struct bucket_table *tbl, u32 hash)
{
	if (!debug_locks)
		return 1;
	if (unlikely(tbl->nest))
		return 1;
	return bit_spin_is_locked(0, (unsigned long *)&tbl->buckets[hash]);
}
EXPORT_SYMBOL_GPL(lockdep_rht_bucket_is_held);
#else
#define ASSERT_RHT_MUTEX(HT)
#endif

static void nested_table_free(union nested_table *ntbl, unsigned int size)
{
	const unsigned int shift = PAGE_SHIFT - ilog2(sizeof(void *));
	const unsigned int len = 1 << shift;
	unsigned int i;

	ntbl = rcu_dereference_raw(ntbl->table);
	if (!ntbl)
		return;

	if (size > len) {
		size >>= shift;
		for (i = 0; i < len; i++)
			nested_table_free(ntbl + i, size);
	}

	kfree(ntbl);
}

static void nested_bucket_table_free(const struct bucket_table *tbl)
{
	unsigned int size = tbl->size >> tbl->nest;
	unsigned int len = 1 << tbl->nest;
	union nested_table *ntbl;
	unsigned int i;

	ntbl = (union nested_table *)rcu_dereference_raw(tbl->buckets[0]);

	for (i = 0; i < len; i++)
		nested_table_free(ntbl + i, size);

	kfree(ntbl);
}

static void bucket_table_free(const struct bucket_table *tbl)
{
	if (tbl->nest)
		nested_bucket_table_free(tbl);

	kvfree(tbl);
}

static void bucket_table_free_rcu(struct rcu_head *head)
{
	bucket_table_free(container_of(head, struct bucket_table, rcu));
}

static union nested_table *nested_table_alloc(struct rhashtable *ht,
					      union nested_table __rcu **prev,
					      bool leaf)
{
	union nested_table *ntbl;
	int i;

	ntbl = rcu_dereference(*prev);
	if (ntbl)
		return ntbl;

	ntbl = kzalloc(PAGE_SIZE, GFP_ATOMIC);

	if (ntbl && leaf) {
		for (i = 0; i < PAGE_SIZE / sizeof(ntbl[0]); i++)
			INIT_RHT_NULLS_HEAD(ntbl[i].bucket);
	}

	if (cmpxchg((union nested_table **)prev, NULL, ntbl) == NULL)
		return ntbl;
	/* Raced with another thread. */
	kfree(ntbl);
	return rcu_dereference(*prev);
}

static struct bucket_table *nested_bucket_table_alloc(struct rhashtable *ht,
						      size_t nbuckets,
						      gfp_t gfp)
{
	const unsigned int shift = PAGE_SHIFT - ilog2(sizeof(void *));
	struct bucket_table *tbl;
	size_t size;

	if (nbuckets < (1 << (shift + 1)))
		return NULL;

	size = sizeof(*tbl) + sizeof(tbl->buckets[0]);

	tbl = kzalloc(size, gfp);
	if (!tbl)
		return NULL;

	if (!nested_table_alloc(ht, (union nested_table __rcu **)tbl->buckets,
				false)) {
		kfree(tbl);
		return NULL;
	}

	tbl->nest = (ilog2(nbuckets) - 1) % shift + 1;

	return tbl;
}

static struct bucket_table *bucket_table_alloc(struct rhashtable *ht,
					       size_t nbuckets,
					       gfp_t gfp)
{
	struct bucket_table *tbl = NULL;
	size_t size;
	int i;
	static struct lock_class_key __key;

	tbl = kvzalloc(struct_size(tbl, buckets, nbuckets), gfp);

	size = nbuckets;

	if (tbl == NULL && (gfp & ~__GFP_NOFAIL) != GFP_KERNEL) {
		tbl = nested_bucket_table_alloc(ht, nbuckets, gfp);
		nbuckets = 0;
	}

	if (tbl == NULL)
		return NULL;

	lockdep_init_map(&tbl->dep_map, "rhashtable_bucket", &__key, 0);

	tbl->size = size;

	rcu_head_init(&tbl->rcu);
	INIT_LIST_HEAD(&tbl->walkers);

	tbl->hash_rnd = get_random_u32();

	for (i = 0; i < nbuckets; i++)
		INIT_RHT_NULLS_HEAD(tbl->buckets[i]);

	return tbl;
}

static struct bucket_table *rhashtable_last_table(struct rhashtable *ht,
						  struct bucket_table *tbl)
{
	struct bucket_table *new_tbl;

	do {
		new_tbl = tbl;
		tbl = rht_dereference_rcu(tbl->future_tbl, ht);
	} while (tbl);

	return new_tbl;
}

static int rhashtable_rehash_one(struct rhashtable *ht,
				 struct rhash_lock_head **bkt,
				 unsigned int old_hash)
{
	struct bucket_table *old_tbl = rht_dereference(ht->tbl, ht);
	struct bucket_table *new_tbl = rhashtable_last_table(ht, old_tbl);
	int err = -EAGAIN;
	struct rhash_head *head, *next, *entry;
	struct rhash_head __rcu **pprev = NULL;
	unsigned int new_hash;

	if (new_tbl->nest)
		goto out;

	err = -ENOENT;

	rht_for_each_from(entry, rht_ptr(bkt, old_tbl, old_hash),
			  old_tbl, old_hash) {
		err = 0;
		next = rht_dereference_bucket(entry->next, old_tbl, old_hash);

		if (rht_is_a_nulls(next))
			break;

		pprev = &entry->next;
	}

	if (err)
		goto out;

	new_hash = head_hashfn(ht, new_tbl, entry);

	rht_lock_nested(new_tbl, &new_tbl->buckets[new_hash], SINGLE_DEPTH_NESTING);

	head = rht_ptr(new_tbl->buckets + new_hash, new_tbl, new_hash);

	RCU_INIT_POINTER(entry->next, head);

	rht_assign_unlock(new_tbl, &new_tbl->buckets[new_hash], entry);

	if (pprev)
		rcu_assign_pointer(*pprev, next);
	else
		/* Need to preserved the bit lock. */
		rht_assign_locked(bkt, next);

out:
	return err;
}

static int rhashtable_rehash_chain(struct rhashtable *ht,
				    unsigned int old_hash)
{
	struct bucket_table *old_tbl = rht_dereference(ht->tbl, ht);
	struct rhash_lock_head **bkt = rht_bucket_var(old_tbl, old_hash);
	int err;

	if (!bkt)
		return 0;
	rht_lock(old_tbl, bkt);

	while (!(err = rhashtable_rehash_one(ht, bkt, old_hash)))
		;

	if (err == -ENOENT)
		err = 0;
	rht_unlock(old_tbl, bkt);

	return err;
}

static int rhashtable_rehash_attach(struct rhashtable *ht,
				    struct bucket_table *old_tbl,
				    struct bucket_table *new_tbl)
{
	/* Make insertions go into the new, empty table right away. Deletions
	 * and lookups will be attempted in both tables until we synchronize.
	 * As cmpxchg() provides strong barriers, we do not need
	 * rcu_assign_pointer().
	 */

	if (cmpxchg((struct bucket_table **)&old_tbl->future_tbl, NULL,
		    new_tbl) != NULL)
		return -EEXIST;

	return 0;
}

static int rhashtable_rehash_table(struct rhashtable *ht)
{
	struct bucket_table *old_tbl = rht_dereference(ht->tbl, ht);
	struct bucket_table *new_tbl;
	struct rhashtable_walker *walker;
	unsigned int old_hash;
	int err;

	new_tbl = rht_dereference(old_tbl->future_tbl, ht);
	if (!new_tbl)
		return 0;

	for (old_hash = 0; old_hash < old_tbl->size; old_hash++) {
		err = rhashtable_rehash_chain(ht, old_hash);
		if (err)
			return err;
		cond_resched();
	}

	/* Publish the new table pointer. */
	rcu_assign_pointer(ht->tbl, new_tbl);

	spin_lock(&ht->lock);
	list_for_each_entry(walker, &old_tbl->walkers, list)
		walker->tbl = NULL;

	/* Wait for readers. All new readers will see the new
	 * table, and thus no references to the old table will
	 * remain.
	 * We do this inside the locked region so that
	 * rhashtable_walk_stop() can use rcu_head_after_call_rcu()
	 * to check if it should not re-link the table.
	 */
	call_rcu(&old_tbl->rcu, bucket_table_free_rcu);
	spin_unlock(&ht->lock);

	return rht_dereference(new_tbl->future_tbl, ht) ? -EAGAIN : 0;
}

static int rhashtable_rehash_alloc(struct rhashtable *ht,
				   struct bucket_table *old_tbl,
				   unsigned int size)
{
	struct bucket_table *new_tbl;
	int err;

	ASSERT_RHT_MUTEX(ht);

	new_tbl = bucket_table_alloc(ht, size, GFP_KERNEL);
	if (new_tbl == NULL)
		return -ENOMEM;

	err = rhashtable_rehash_attach(ht, old_tbl, new_tbl);
	if (err)
		bucket_table_free(new_tbl);

	return err;
}

/**
 * rhashtable_shrink - Shrink hash table while allowing concurrent lookups
 * @ht:		the hash table to shrink
 *
 * This function shrinks the hash table to fit, i.e., the smallest
 * size would not cause it to expand right away automatically.
 *
 * The caller must ensure that no concurrent resizing occurs by holding
 * ht->mutex.
 *
 * The caller must ensure that no concurrent table mutations take place.
 * It is however valid to have concurrent lookups if they are RCU protected.
 *
 * It is valid to have concurrent insertions and deletions protected by per
 * bucket locks or concurrent RCU protected lookups and traversals.
 */
static int rhashtable_shrink(struct rhashtable *ht)
{
	struct bucket_table *old_tbl = rht_dereference(ht->tbl, ht);
	unsigned int nelems = atomic_read(&ht->nelems);
	unsigned int size = 0;

	if (nelems)
		size = roundup_pow_of_two(nelems * 3 / 2);
	if (size < ht->p.min_size)
		size = ht->p.min_size;

	if (old_tbl->size <= size)
		return 0;

	if (rht_dereference(old_tbl->future_tbl, ht))
		return -EEXIST;

	return rhashtable_rehash_alloc(ht, old_tbl, size);
}

static void rht_deferred_worker(struct work_struct *work)
{
	struct rhashtable *ht;
	struct bucket_table *tbl;
	int err = 0;

	ht = container_of(work, struct rhashtable, run_work);
	mutex_lock(&ht->mutex);

	tbl = rht_dereference(ht->tbl, ht);
	tbl = rhashtable_last_table(ht, tbl);

	if (rht_grow_above_75(ht, tbl))
		err = rhashtable_rehash_alloc(ht, tbl, tbl->size * 2);
	else if (ht->p.automatic_shrinking && rht_shrink_below_30(ht, tbl))
		err = rhashtable_shrink(ht);
	else if (tbl->nest)
		err = rhashtable_rehash_alloc(ht, tbl, tbl->size);

	if (!err || err == -EEXIST) {
		int nerr;

		nerr = rhashtable_rehash_table(ht);
		err = err ?: nerr;
	}

	mutex_unlock(&ht->mutex);

	if (err)
		schedule_work(&ht->run_work);
}

static int rhashtable_insert_rehash(struct rhashtable *ht,
				    struct bucket_table *tbl)
{
	struct bucket_table *old_tbl;
	struct bucket_table *new_tbl;
	unsigned int size;
	int err;

	old_tbl = rht_dereference_rcu(ht->tbl, ht);

	size = tbl->size;

	err = -EBUSY;

	if (rht_grow_above_75(ht, tbl))
		size *= 2;
	/* Do not schedule more than one rehash */
	else if (old_tbl != tbl)
		goto fail;

	err = -ENOMEM;

	new_tbl = bucket_table_alloc(ht, size, GFP_ATOMIC | __GFP_NOWARN);
	if (new_tbl == NULL)
		goto fail;

	err = rhashtable_rehash_attach(ht, tbl, new_tbl);
	if (err) {
		bucket_table_free(new_tbl);
		if (err == -EEXIST)
			err = 0;
	} else
		schedule_work(&ht->run_work);

	return err;

fail:
	/* Do not fail the insert if someone else did a rehash. */
	if (likely(rcu_access_pointer(tbl->future_tbl)))
		return 0;

	/* Schedule async rehash to retry allocation in process context. */
	if (err == -ENOMEM)
		schedule_work(&ht->run_work);

	return err;
}

static void *rhashtable_lookup_one(struct rhashtable *ht,
				   struct rhash_lock_head **bkt,
				   struct bucket_table *tbl, unsigned int hash,
				   const void *key, struct rhash_head *obj)
{
	struct rhashtable_compare_arg arg = {
		.ht = ht,
		.key = key,
	};
	struct rhash_head __rcu **pprev = NULL;
	struct rhash_head *head;
	int elasticity;

	elasticity = RHT_ELASTICITY;
	rht_for_each_from(head, rht_ptr(bkt, tbl, hash), tbl, hash) {
		struct rhlist_head *list;
		struct rhlist_head *plist;

		elasticity--;
		if (!key ||
		    (ht->p.obj_cmpfn ?
		     ht->p.obj_cmpfn(&arg, rht_obj(ht, head)) :
		     rhashtable_compare(&arg, rht_obj(ht, head)))) {
			pprev = &head->next;
			continue;
		}

		if (!ht->rhlist)
			return rht_obj(ht, head);

		list = container_of(obj, struct rhlist_head, rhead);
		plist = container_of(head, struct rhlist_head, rhead);

		RCU_INIT_POINTER(list->next, plist);
		head = rht_dereference_bucket(head->next, tbl, hash);
		RCU_INIT_POINTER(list->rhead.next, head);
		if (pprev)
			rcu_assign_pointer(*pprev, obj);
		else
			/* Need to preserve the bit lock */
			rht_assign_locked(bkt, obj);

		return NULL;
	}

	if (elasticity <= 0)
		return ERR_PTR(-EAGAIN);

	return ERR_PTR(-ENOENT);
}

static struct bucket_table *rhashtable_insert_one(struct rhashtable *ht,
						  struct rhash_lock_head **bkt,
						  struct bucket_table *tbl,
						  unsigned int hash,
						  struct rhash_head *obj,
						  void *data)
{
	struct bucket_table *new_tbl;
	struct rhash_head *head;

	if (!IS_ERR_OR_NULL(data))
		return ERR_PTR(-EEXIST);

	if (PTR_ERR(data) != -EAGAIN && PTR_ERR(data) != -ENOENT)
		return ERR_CAST(data);

	new_tbl = rht_dereference_rcu(tbl->future_tbl, ht);
	if (new_tbl)
		return new_tbl;

	if (PTR_ERR(data) != -ENOENT)
		return ERR_CAST(data);

	if (unlikely(rht_grow_above_max(ht, tbl)))
		return ERR_PTR(-E2BIG);

	if (unlikely(rht_grow_above_100(ht, tbl)))
		return ERR_PTR(-EAGAIN);

	head = rht_ptr(bkt, tbl, hash);

	RCU_INIT_POINTER(obj->next, head);
	if (ht->rhlist) {
		struct rhlist_head *list;

		list = container_of(obj, struct rhlist_head, rhead);
		RCU_INIT_POINTER(list->next, NULL);
	}

	/* bkt is always the head of the list, so it holds
	 * the lock, which we need to preserve
	 */
	rht_assign_locked(bkt, obj);

	atomic_inc(&ht->nelems);
	if (rht_grow_above_75(ht, tbl))
		schedule_work(&ht->run_work);

	return NULL;
}

static void *rhashtable_try_insert(struct rhashtable *ht, const void *key,
				   struct rhash_head *obj)
{
	struct bucket_table *new_tbl;
	struct bucket_table *tbl;
	struct rhash_lock_head **bkt;
	unsigned int hash;
	void *data;

	new_tbl = rcu_dereference(ht->tbl);

	do {
		tbl = new_tbl;
		hash = rht_head_hashfn(ht, tbl, obj, ht->p);
		if (rcu_access_pointer(tbl->future_tbl))
			/* Failure is OK */
			bkt = rht_bucket_var(tbl, hash);
		else
			bkt = rht_bucket_insert(ht, tbl, hash);
		if (bkt == NULL) {
			new_tbl = rht_dereference_rcu(tbl->future_tbl, ht);
			data = ERR_PTR(-EAGAIN);
		} else {
			rht_lock(tbl, bkt);
			data = rhashtable_lookup_one(ht, bkt, tbl,
						     hash, key, obj);
			new_tbl = rhashtable_insert_one(ht, bkt, tbl,
							hash, obj, data);
			if (PTR_ERR(new_tbl) != -EEXIST)
				data = ERR_CAST(new_tbl);

			rht_unlock(tbl, bkt);
		}
	} while (!IS_ERR_OR_NULL(new_tbl));

	if (PTR_ERR(data) == -EAGAIN)
		data = ERR_PTR(rhashtable_insert_rehash(ht, tbl) ?:
			       -EAGAIN);

	return data;
}

void *rhashtable_insert_slow(struct rhashtable *ht, const void *key,
			     struct rhash_head *obj)
{
	void *data;

	do {
		rcu_read_lock();
		data = rhashtable_try_insert(ht, key, obj);
		rcu_read_unlock();
	} while (PTR_ERR(data) == -EAGAIN);

	return data;
}
EXPORT_SYMBOL_GPL(rhashtable_insert_slow);

/**
 * rhashtable_walk_enter - Initialise an iterator
 * @ht:		Table to walk over
 * @iter:	Hash table Iterator
 *
 * This function prepares a hash table walk.
 *
 * Note that if you restart a walk after rhashtable_walk_stop you
 * may see the same object twice.  Also, you may miss objects if
 * there are removals in between rhashtable_walk_stop and the next
 * call to rhashtable_walk_start.
 *
 * For a completely stable walk you should construct your own data
 * structure outside the hash table.
 *
 * This function may be called from any process context, including
 * non-preemptable context, but cannot be called from softirq or
 * hardirq context.
 *
 * You must call rhashtable_walk_exit after this function returns.
 */
void rhashtable_walk_enter(struct rhashtable *ht, struct rhashtable_iter *iter)
{
	iter->ht = ht;
	iter->p = NULL;
	iter->slot = 0;
	iter->skip = 0;
	iter->end_of_table = 0;

	spin_lock(&ht->lock);
	iter->walker.tbl =
		rcu_dereference_protected(ht->tbl, lockdep_is_held(&ht->lock));
	list_add(&iter->walker.list, &iter->walker.tbl->walkers);
	spin_unlock(&ht->lock);
}
EXPORT_SYMBOL_GPL(rhashtable_walk_enter);

/**
 * rhashtable_walk_exit - Free an iterator
 * @iter:	Hash table Iterator
 *
 * This function frees resources allocated by rhashtable_walk_enter.
 */
void rhashtable_walk_exit(struct rhashtable_iter *iter)
{
	spin_lock(&iter->ht->lock);
	if (iter->walker.tbl)
		list_del(&iter->walker.list);
	spin_unlock(&iter->ht->lock);
}
EXPORT_SYMBOL_GPL(rhashtable_walk_exit);

/**
 * rhashtable_walk_start_check - Start a hash table walk
 * @iter:	Hash table iterator
 *
 * Start a hash table walk at the current iterator position.  Note that we take
 * the RCU lock in all cases including when we return an error.  So you must
 * always call rhashtable_walk_stop to clean up.
 *
 * Returns zero if successful.
 *
 * Returns -EAGAIN if resize event occured.  Note that the iterator
 * will rewind back to the beginning and you may use it immediately
 * by calling rhashtable_walk_next.
 *
 * rhashtable_walk_start is defined as an inline variant that returns
 * void. This is preferred in cases where the caller would ignore
 * resize events and always continue.
 */
int rhashtable_walk_start_check(struct rhashtable_iter *iter)
	__acquires(RCU)
{
	struct rhashtable *ht = iter->ht;
	bool rhlist = ht->rhlist;

	rcu_read_lock();

	spin_lock(&ht->lock);
	if (iter->walker.tbl)
		list_del(&iter->walker.list);
	spin_unlock(&ht->lock);

	if (iter->end_of_table)
		return 0;
	if (!iter->walker.tbl) {
		iter->walker.tbl = rht_dereference_rcu(ht->tbl, ht);
		iter->slot = 0;
		iter->skip = 0;
		return -EAGAIN;
	}

	if (iter->p && !rhlist) {
		/*
		 * We need to validate that 'p' is still in the table, and
		 * if so, update 'skip'
		 */
		struct rhash_head *p;
		int skip = 0;
		rht_for_each_rcu(p, iter->walker.tbl, iter->slot) {
			skip++;
			if (p == iter->p) {
				iter->skip = skip;
				goto found;
			}
		}
		iter->p = NULL;
	} else if (iter->p && rhlist) {
		/* Need to validate that 'list' is still in the table, and
		 * if so, update 'skip' and 'p'.
		 */
		struct rhash_head *p;
		struct rhlist_head *list;
		int skip = 0;
		rht_for_each_rcu(p, iter->walker.tbl, iter->slot) {
			for (list = container_of(p, struct rhlist_head, rhead);
			     list;
			     list = rcu_dereference(list->next)) {
				skip++;
				if (list == iter->list) {
					iter->p = p;
					iter->skip = skip;
					goto found;
				}
			}
		}
		iter->p = NULL;
	}
found:
	return 0;
}
EXPORT_SYMBOL_GPL(rhashtable_walk_start_check);

/**
 * __rhashtable_walk_find_next - Find the next element in a table (or the first
 * one in case of a new walk).
 *
 * @iter:	Hash table iterator
 *
 * Returns the found object or NULL when the end of the table is reached.
 *
 * Returns -EAGAIN if resize event occurred.
 */
static void *__rhashtable_walk_find_next(struct rhashtable_iter *iter)
{
	struct bucket_table *tbl = iter->walker.tbl;
	struct rhlist_head *list = iter->list;
	struct rhashtable *ht = iter->ht;
	struct rhash_head *p = iter->p;
	bool rhlist = ht->rhlist;

	if (!tbl)
		return NULL;

	for (; iter->slot < tbl->size; iter->slot++) {
		int skip = iter->skip;

		rht_for_each_rcu(p, tbl, iter->slot) {
			if (rhlist) {
				list = container_of(p, struct rhlist_head,
						    rhead);
				do {
					if (!skip)
						goto next;
					skip--;
					list = rcu_dereference(list->next);
				} while (list);

				continue;
			}
			if (!skip)
				break;
			skip--;
		}

next:
		if (!rht_is_a_nulls(p)) {
			iter->skip++;
			iter->p = p;
			iter->list = list;
			return rht_obj(ht, rhlist ? &list->rhead : p);
		}

		iter->skip = 0;
	}

	iter->p = NULL;

	/* Ensure we see any new tables. */
	smp_rmb();

	iter->walker.tbl = rht_dereference_rcu(tbl->future_tbl, ht);
	if (iter->walker.tbl) {
		iter->slot = 0;
		iter->skip = 0;
		return ERR_PTR(-EAGAIN);
	} else {
		iter->end_of_table = true;
	}

	return NULL;
}

/**
 * rhashtable_walk_next - Return the next object and advance the iterator
 * @iter:	Hash table iterator
 *
 * Note that you must call rhashtable_walk_stop when you are finished
 * with the walk.
 *
 * Returns the next object or NULL when the end of the table is reached.
 *
 * Returns -EAGAIN if resize event occurred.  Note that the iterator
 * will rewind back to the beginning and you may continue to use it.
 */
void *rhashtable_walk_next(struct rhashtable_iter *iter)
{
	struct rhlist_head *list = iter->list;
	struct rhashtable *ht = iter->ht;
	struct rhash_head *p = iter->p;
	bool rhlist = ht->rhlist;

	if (p) {
		if (!rhlist || !(list = rcu_dereference(list->next))) {
			p = rcu_dereference(p->next);
			list = container_of(p, struct rhlist_head, rhead);
		}
		if (!rht_is_a_nulls(p)) {
			iter->skip++;
			iter->p = p;
			iter->list = list;
			return rht_obj(ht, rhlist ? &list->rhead : p);
		}

		/* At the end of this slot, switch to next one and then find
		 * next entry from that point.
		 */
		iter->skip = 0;
		iter->slot++;
	}

	return __rhashtable_walk_find_next(iter);
}
EXPORT_SYMBOL_GPL(rhashtable_walk_next);

/**
 * rhashtable_walk_peek - Return the next object but don't advance the iterator
 * @iter:	Hash table iterator
 *
 * Returns the next object or NULL when the end of the table is reached.
 *
 * Returns -EAGAIN if resize event occurred.  Note that the iterator
 * will rewind back to the beginning and you may continue to use it.
 */
void *rhashtable_walk_peek(struct rhashtable_iter *iter)
{
	struct rhlist_head *list = iter->list;
	struct rhashtable *ht = iter->ht;
	struct rhash_head *p = iter->p;

	if (p)
		return rht_obj(ht, ht->rhlist ? &list->rhead : p);

	/* No object found in current iter, find next one in the table. */

	if (iter->skip) {
		/* A nonzero skip value points to the next entry in the table
		 * beyond that last one that was found. Decrement skip so
		 * we find the current value. __rhashtable_walk_find_next
		 * will restore the original value of skip assuming that
		 * the table hasn't changed.
		 */
		iter->skip--;
	}

	return __rhashtable_walk_find_next(iter);
}
EXPORT_SYMBOL_GPL(rhashtable_walk_peek);

/**
 * rhashtable_walk_stop - Finish a hash table walk
 * @iter:	Hash table iterator
 *
 * Finish a hash table walk.  Does not reset the iterator to the start of the
 * hash table.
 */
void rhashtable_walk_stop(struct rhashtable_iter *iter)
	__releases(RCU)
{
	struct rhashtable *ht;
	struct bucket_table *tbl = iter->walker.tbl;

	if (!tbl)
		goto out;

	ht = iter->ht;

	spin_lock(&ht->lock);
	if (rcu_head_after_call_rcu(&tbl->rcu, bucket_table_free_rcu))
		/* This bucket table is being freed, don't re-link it. */
		iter->walker.tbl = NULL;
	else
		list_add(&iter->walker.list, &tbl->walkers);
	spin_unlock(&ht->lock);

out:
	rcu_read_unlock();
}
EXPORT_SYMBOL_GPL(rhashtable_walk_stop);

static size_t rounded_hashtable_size(const struct rhashtable_params *params)
{
	size_t retsize;

	if (params->nelem_hint)
		retsize = max(roundup_pow_of_two(params->nelem_hint * 4 / 3),
			      (unsigned long)params->min_size);
	else
		retsize = max(HASH_DEFAULT_SIZE,
			      (unsigned long)params->min_size);

	return retsize;
}

static u32 rhashtable_jhash2(const void *key, u32 length, u32 seed)
{
	return jhash2(key, length, seed);
}

/**
 * rhashtable_init - initialize a new hash table
 * @ht:		hash table to be initialized
 * @params:	configuration parameters
 *
 * Initializes a new hash table based on the provided configuration
 * parameters. A table can be configured either with a variable or
 * fixed length key:
 *
 * Configuration Example 1: Fixed length keys
 * struct test_obj {
 *	int			key;
 *	void *			my_member;
 *	struct rhash_head	node;
 * };
 *
 * struct rhashtable_params params = {
 *	.head_offset = offsetof(struct test_obj, node),
 *	.key_offset = offsetof(struct test_obj, key),
 *	.key_len = sizeof(int),
 *	.hashfn = jhash,
 * };
 *
 * Configuration Example 2: Variable length keys
 * struct test_obj {
 *	[...]
 *	struct rhash_head	node;
 * };
 *
 * u32 my_hash_fn(const void *data, u32 len, u32 seed)
 * {
 *	struct test_obj *obj = data;
 *
 *	return [... hash ...];
 * }
 *
 * struct rhashtable_params params = {
 *	.head_offset = offsetof(struct test_obj, node),
 *	.hashfn = jhash,
 *	.obj_hashfn = my_hash_fn,
 * };
 */
int rhashtable_init(struct rhashtable *ht,
		    const struct rhashtable_params *params)
{
	struct bucket_table *tbl;
	size_t size;

	if ((!params->key_len && !params->obj_hashfn) ||
	    (params->obj_hashfn && !params->obj_cmpfn))
		return -EINVAL;

	memset(ht, 0, sizeof(*ht));
	mutex_init(&ht->mutex);
	spin_lock_init(&ht->lock);
	memcpy(&ht->p, params, sizeof(*params));

	if (params->min_size)
		ht->p.min_size = roundup_pow_of_two(params->min_size);

	/* Cap total entries at 2^31 to avoid nelems overflow. */
	ht->max_elems = 1u << 31;

	if (params->max_size) {
		ht->p.max_size = rounddown_pow_of_two(params->max_size);
		if (ht->p.max_size < ht->max_elems / 2)
			ht->max_elems = ht->p.max_size * 2;
	}

	ht->p.min_size = max_t(u16, ht->p.min_size, HASH_MIN_SIZE);

	size = rounded_hashtable_size(&ht->p);

	ht->key_len = ht->p.key_len;
	if (!params->hashfn) {
		ht->p.hashfn = jhash;

		if (!(ht->key_len & (sizeof(u32) - 1))) {
			ht->key_len /= sizeof(u32);
			ht->p.hashfn = rhashtable_jhash2;
		}
	}

	/*
	 * This is api initialization and thus we need to guarantee the
	 * initial rhashtable allocation. Upon failure, retry with the
	 * smallest possible size with __GFP_NOFAIL semantics.
	 */
	tbl = bucket_table_alloc(ht, size, GFP_KERNEL);
	if (unlikely(tbl == NULL)) {
		size = max_t(u16, ht->p.min_size, HASH_MIN_SIZE);
		tbl = bucket_table_alloc(ht, size, GFP_KERNEL | __GFP_NOFAIL);
	}

	atomic_set(&ht->nelems, 0);

	RCU_INIT_POINTER(ht->tbl, tbl);

	INIT_WORK(&ht->run_work, rht_deferred_worker);

	return 0;
}
EXPORT_SYMBOL_GPL(rhashtable_init);

/**
 * rhltable_init - initialize a new hash list table
 * @hlt:	hash list table to be initialized
 * @params:	configuration parameters
 *
 * Initializes a new hash list table.
 *
 * See documentation for rhashtable_init.
 */
int rhltable_init(struct rhltable *hlt, const struct rhashtable_params *params)
{
	int err;

	err = rhashtable_init(&hlt->ht, params);
	hlt->ht.rhlist = true;
	return err;
}
EXPORT_SYMBOL_GPL(rhltable_init);

static void rhashtable_free_one(struct rhashtable *ht, struct rhash_head *obj,
				void (*free_fn)(void *ptr, void *arg),
				void *arg)
{
	struct rhlist_head *list;

	if (!ht->rhlist) {
		free_fn(rht_obj(ht, obj), arg);
		return;
	}

	list = container_of(obj, struct rhlist_head, rhead);
	do {
		obj = &list->rhead;
		list = rht_dereference(list->next, ht);
		free_fn(rht_obj(ht, obj), arg);
	} while (list);
}

/**
 * rhashtable_free_and_destroy - free elements and destroy hash table
 * @ht:		the hash table to destroy
 * @free_fn:	callback to release resources of element
 * @arg:	pointer passed to free_fn
 *
 * Stops an eventual async resize. If defined, invokes free_fn for each
 * element to releasal resources. Please note that RCU protected
 * readers may still be accessing the elements. Releasing of resources
 * must occur in a compatible manner. Then frees the bucket array.
 *
 * This function will eventually sleep to wait for an async resize
 * to complete. The caller is responsible that no further write operations
 * occurs in parallel.
 */
void rhashtable_free_and_destroy(struct rhashtable *ht,
				 void (*free_fn)(void *ptr, void *arg),
				 void *arg)
{
	struct bucket_table *tbl, *next_tbl;
	unsigned int i;

	cancel_work_sync(&ht->run_work);

	mutex_lock(&ht->mutex);
	tbl = rht_dereference(ht->tbl, ht);
restart:
	if (free_fn) {
		for (i = 0; i < tbl->size; i++) {
			struct rhash_head *pos, *next;

			cond_resched();
			for (pos = rht_ptr_exclusive(rht_bucket(tbl, i)),
			     next = !rht_is_a_nulls(pos) ?
					rht_dereference(pos->next, ht) : NULL;
			     !rht_is_a_nulls(pos);
			     pos = next,
			     next = !rht_is_a_nulls(pos) ?
					rht_dereference(pos->next, ht) : NULL)
				rhashtable_free_one(ht, pos, free_fn, arg);
		}
	}

	next_tbl = rht_dereference(tbl->future_tbl, ht);
	bucket_table_free(tbl);
	if (next_tbl) {
		tbl = next_tbl;
		goto restart;
	}
	mutex_unlock(&ht->mutex);
}
EXPORT_SYMBOL_GPL(rhashtable_free_and_destroy);

void rhashtable_destroy(struct rhashtable *ht)
{
	return rhashtable_free_and_destroy(ht, NULL, NULL);
}
EXPORT_SYMBOL_GPL(rhashtable_destroy);

struct rhash_lock_head **__rht_bucket_nested(const struct bucket_table *tbl,
					     unsigned int hash)
{
	const unsigned int shift = PAGE_SHIFT - ilog2(sizeof(void *));
<<<<<<< HEAD
	static struct rhash_head __rcu *rhnull;
=======
>>>>>>> 0ecfebd2
	unsigned int index = hash & ((1 << tbl->nest) - 1);
	unsigned int size = tbl->size >> tbl->nest;
	unsigned int subhash = hash;
	union nested_table *ntbl;

	ntbl = (union nested_table *)rcu_dereference_raw(tbl->buckets[0]);
	ntbl = rht_dereference_bucket_rcu(ntbl[index].table, tbl, hash);
	subhash >>= tbl->nest;

	while (ntbl && size > (1 << shift)) {
		index = subhash & ((1 << shift) - 1);
		ntbl = rht_dereference_bucket_rcu(ntbl[index].table,
						  tbl, hash);
		size >>= shift;
		subhash >>= shift;
	}

<<<<<<< HEAD
	if (!ntbl) {
		if (!rhnull)
			INIT_RHT_NULLS_HEAD(rhnull);
		return &rhnull;
	}
=======
	if (!ntbl)
		return NULL;
>>>>>>> 0ecfebd2

	return &ntbl[subhash].bucket;

}
EXPORT_SYMBOL_GPL(__rht_bucket_nested);

struct rhash_lock_head **rht_bucket_nested(const struct bucket_table *tbl,
					   unsigned int hash)
{
	static struct rhash_lock_head *rhnull;

	if (!rhnull)
		INIT_RHT_NULLS_HEAD(rhnull);
	return __rht_bucket_nested(tbl, hash) ?: &rhnull;
}
EXPORT_SYMBOL_GPL(rht_bucket_nested);

struct rhash_lock_head **rht_bucket_nested_insert(struct rhashtable *ht,
						  struct bucket_table *tbl,
						  unsigned int hash)
{
	const unsigned int shift = PAGE_SHIFT - ilog2(sizeof(void *));
	unsigned int index = hash & ((1 << tbl->nest) - 1);
	unsigned int size = tbl->size >> tbl->nest;
	union nested_table *ntbl;

	ntbl = (union nested_table *)rcu_dereference_raw(tbl->buckets[0]);
	hash >>= tbl->nest;
	ntbl = nested_table_alloc(ht, &ntbl[index].table,
				  size <= (1 << shift));

	while (ntbl && size > (1 << shift)) {
		index = hash & ((1 << shift) - 1);
		size >>= shift;
		hash >>= shift;
		ntbl = nested_table_alloc(ht, &ntbl[index].table,
					  size <= (1 << shift));
	}

	if (!ntbl)
		return NULL;

	return &ntbl[hash].bucket;

}
EXPORT_SYMBOL_GPL(rht_bucket_nested_insert);<|MERGE_RESOLUTION|>--- conflicted
+++ resolved
@@ -1168,10 +1168,6 @@
 					     unsigned int hash)
 {
 	const unsigned int shift = PAGE_SHIFT - ilog2(sizeof(void *));
-<<<<<<< HEAD
-	static struct rhash_head __rcu *rhnull;
-=======
->>>>>>> 0ecfebd2
 	unsigned int index = hash & ((1 << tbl->nest) - 1);
 	unsigned int size = tbl->size >> tbl->nest;
 	unsigned int subhash = hash;
@@ -1189,16 +1185,8 @@
 		subhash >>= shift;
 	}
 
-<<<<<<< HEAD
-	if (!ntbl) {
-		if (!rhnull)
-			INIT_RHT_NULLS_HEAD(rhnull);
-		return &rhnull;
-	}
-=======
 	if (!ntbl)
 		return NULL;
->>>>>>> 0ecfebd2
 
 	return &ntbl[subhash].bucket;
 
