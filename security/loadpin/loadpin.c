--- conflicted
+++ resolved
@@ -356,21 +356,11 @@
 {
 	void __user *uarg = (void __user *)arg;
 	unsigned int fd;
-<<<<<<< HEAD
-	int rc;
-
-	switch (cmd) {
-	case LOADPIN_IOC_SET_TRUSTED_VERITY_DIGESTS:
-		rc = copy_from_user(&fd, uarg, sizeof(fd));
-		if (rc)
-			return rc;
-=======
 
 	switch (cmd) {
 	case LOADPIN_IOC_SET_TRUSTED_VERITY_DIGESTS:
 		if (copy_from_user(&fd, uarg, sizeof(fd)))
 			return -EFAULT;
->>>>>>> 0db78532
 
 		return read_trusted_verity_root_digests(fd);
 
